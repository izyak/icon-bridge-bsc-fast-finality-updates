#!/bin/sh
set -e

# Parts of this code is adapted from https://github.com/icon-project/btp/blob/goloop2moonbeam/testnet/goloop2moonbeam/scripts
source env.variables.sh

source rpc.sh

eth_blocknumber() {
  curl -s -X POST $BSC_RPC_URI --header 'Content-Type: application/json' \
    --data-raw '{"jsonrpc":"2.0","method":"eth_blockNumber","params":[], "id": 1}' | jq -r .result | xargs printf "%d\n"
}

goloop_lastblock() {
  goloop rpc lastblock
}

provision() {

  cp -r $ICONBRIDGE_BASE_DIR/keys/* $ICONBRIDGE_CONFIG_DIR
  cp $ICONBRIDGE_CONFIG_DIR/env $ICONBRIDGE_BIN_DIR/env

  if [ ! -f $ICONBRIDGE_CONFIG_DIR/provision ]; then
    echo "start provisioning..."

    # shellcheck disable=SC2059

    echo "$GOLOOP_RPC_NID.icon" >net.btp.icon
    mkdir -p $ICONBRIDGE_CONFIG_DIR/tx
    eth_blocknumber >/iconbridge/config/offset.bsc

    source token.javascore.sh
    source token.solidity.sh

    deploy_javascore_bmc
    # deploy_javascore_bsh
    deploy_javascore_irc2

    deploy_solidity_bmc

    #bmc_javascore_addService
    # bsh_javascore_register

    source nativeCoin.javascore.sh
    deploy_javascore_nativeCoin_BSH
    bmc_javascore_addNativeService
    nativeBSH_javascore_register
    nativeBSH_javascore_register_token
    nativeBSH_javascore_setFeeRatio

    #deploy_solidity_tokenBSH_BEP20
    source nativeCoin.solidity.sh
    deploy_solidity_nativeCoin_BSH

    generate_addresses_json >$ICONBRIDGE_CONFIG_DIR/addresses.json
    cp $ICONBRIDGE_CONFIG_DIR/addresses.json $SCRIPTS_DIR/

    #bsc_addService
    bsc_registerToken

    bmc_solidity_addNativeService
    nativeBSH_solidity_register
    
    token_bsc_fundBSH
    token_icon_fundBSH

    deploy_javascore_restrictor
    configure_javascore_TokenBSH_restrictor
    configure_javascore_NativeBSH_restrictor

    bmc_javascore_addLink
    bmc_javascore_addRelay
    bmc_javascore_setFeeAggregator

    add_icon_link
    add_icon_relay

    generate_relay_config >$ICONBRIDGE_CONFIG_DIR/bmr.config.json
    wait_for_file $ICONBRIDGE_CONFIG_DIR/bmr.config.json

    cp $ICONBRIDGE_CONFIG_DIR/addresses.json $ICONBRIDGE_CONTRACTS_DIR/solidity/bsh/
    cp $ICONBRIDGE_CONFIG_DIR/addresses.json $ICONBRIDGE_CONTRACTS_DIR/solidity/TokenBSH/

    touch $ICONBRIDGE_CONFIG_DIR/provision
    echo "provision is now complete"
  else
    prepare_solidity_env
  fi
}

prepare_solidity_env() {

<<<<<<< HEAD
  cp $ICONBRIDGE_CONFIG_DIR/env $ICONBRIDGE_CONTRACTS_DIR/solidity/bmc/.env
  cp $ICONBRIDGE_CONFIG_DIR/env $ICONBRIDGE_CONTRACTS_DIR/solidity/bsh/.env
  cp $ICONBRIDGE_CONFIG_DIR/env $ICONBRIDGE_CONTRACTS_DIR/solidity/TokenBSH/.env
=======
  cp $BTPSIMPLE_CONFIG_DIR/env $BTPSIMPLE_CONTRACTS_DIR/solidity/bmc/.env
  cp $BTPSIMPLE_CONFIG_DIR/env $BTPSIMPLE_CONTRACTS_DIR/solidity/bsh/.env  
>>>>>>> 3a5d4d37

  cp $ICONBRIDGE_CONFIG_DIR/addresses.json $SCRIPTS_DIR/

  if [ ! -f $ICONBRIDGE_CONTRACTS_DIR/solidity/bsh/build/contracts/BSHCore.json ]; then
    cd $ICONBRIDGE_CONTRACTS_DIR/solidity/bsh/
    rm -rf contracts/test
    truffle compile --network bsc
  fi
<<<<<<< HEAD
  if [ ! -f $ICONBRIDGE_CONTRACTS_DIR/solidity/TokenBSH/build/contracts/BSHProxy.json ]; then
    cd $ICONBRIDGE_CONTRACTS_DIR/solidity/TokenBSH/
    truffle compile --network bsc
  fi
=======
>>>>>>> 3a5d4d37
}

wait_for_file() {
  FILE_NAME=$1
  timeout=10
  while [ ! -f "$FILE_NAME" ]; do
    if [ "$timeout" == 0 ]; then
      echo "ERROR: Timeout while waiting for the file $FILE_NAME."
      exit 1
    fi
    sleep 1
    timeout=$(expr $timeout - 1)

    echo "waiting for the output file: $FILE_NAME"
  done
}

btp_icon_validators_hash() {
  URI=$ICON_ENDPOINT \
    HEIGHT=$(decimal2Hex $(cat $CONFIG_DIR/offset.icon)) \
    $ICONBRIDGE_BIN_DIR/iconvalidators | jq -r .hash
}

generate_relay_config() {
  validatorsHash=$(btp_icon_validators_hash)
  jq -n '
    .base_dir = $base_dir |
    .log_level = "debug" |
    .console_level = "trace" |
    .log_writer.filename = $log_writer_filename |
    .relays = [ $b2i_relay, $i2b_relay ]' \
    --arg base_dir "$BASE_DIR" \
    --arg log_writer_filename "$LOG_FILENAME" \
    --argjson b2i_relay "$(
      jq -n '
            .name = "b2i" |
            .src.address = $src_address |
            .src.endpoint = [ $src_endpoint ] |
            .src.options = $src_options |
            .src.offset = $src_offset |
            .dst.address = $dst_address |
            .dst.endpoint = [ $dst_endpoint ] |
            .dst.options = $dst_options |
            .dst.key_store = $dst_key_store |
            .dst.key_store.coinType = $dst_key_store_cointype |
            .dst.key_password = $dst_key_password ' \
        --arg src_address "$(cat $CONFIG_DIR/btp.bsc)" \
        --arg src_endpoint "$BSC_ENDPOINT" \
        --argjson src_offset "$(cat $CONFIG_DIR/offset.bsc)" \
        --argjson src_options "$(
          jq -n {}
        )" \
        --arg dst_address "$(cat $CONFIG_DIR/btp.icon)" \
        --arg dst_endpoint "$ICON_ENDPOINT" \
        --argfile dst_key_store "$GOLOOP_RPC_KEY_STORE" \
        --arg dst_key_store_cointype "icx" \
        --arg dst_key_password "$(cat $GOLOOP_RPC_KEY_SECRET)" \
        --argjson dst_options '{"step_limit":13610920010, "tx_data_size_limit":8192}'
    )" \
    --argjson i2b_relay "$(
      jq -n '
            .name = "i2b" |
            .src.address = $src_address |
            .src.endpoint = [ $src_endpoint ] |
            .src.offset = $src_offset |
            .src.options.verifier.blockHeight = $src_options_verifier_blockHeight |
            .src.options.verifier.validatorsHash = $src_options_verifier_validatorsHash |
            .dst.address = $dst_address |
            .dst.endpoint = [ $dst_endpoint ] |
            .dst.options = $dst_options |
            .dst.tx_data_size_limit = $dst_tx_data_size_limit |
            .dst.key_store = $dst_key_store |
            .dst.key_store.coinType = $dst_key_store_cointype |
            .dst.key_password = $dst_key_password ' \
        --arg src_address "$(cat $CONFIG_DIR/btp.icon)" \
        --arg src_endpoint "$ICON_ENDPOINT" \
        --argjson src_offset "$(cat $CONFIG_DIR/offset.icon)" \
        --argjson src_options_verifier_blockHeight "$(cat $CONFIG_DIR/offset.icon)" \
        --arg src_options_verifier_validatorsHash "$validatorsHash" \
        --arg dst_address "$(cat $CONFIG_DIR/btp.bsc)" \
        --arg dst_endpoint "$BSC_ENDPOINT" \
        --argfile dst_key_store "$BSC_KEY_STORE" \
        --arg dst_key_store_cointype "evm" \
        --arg dst_key_password "$(cat $BSC_SECRET)" \
        --argjson dst_tx_data_size_limit 8192 \
        --argjson dst_options '{"gas_limit":8000000}'
    )"
}

wait-for-it.sh $GOLOOP_RPC_ADMIN_URI
# run provisioning
provision<|MERGE_RESOLUTION|>--- conflicted
+++ resolved
@@ -60,7 +60,7 @@
 
     bmc_solidity_addNativeService
     nativeBSH_solidity_register
-    
+
     token_bsc_fundBSH
     token_icon_fundBSH
 
@@ -78,7 +78,7 @@
     generate_relay_config >$ICONBRIDGE_CONFIG_DIR/bmr.config.json
     wait_for_file $ICONBRIDGE_CONFIG_DIR/bmr.config.json
 
-    cp $ICONBRIDGE_CONFIG_DIR/addresses.json $ICONBRIDGE_CONTRACTS_DIR/solidity/bsh/
+    cp $ICONBRIDGE_CONFIG_DIR/addresses.json $ICONBRIDGE_CONTRACTS_DIR/solidity/bts/
     cp $ICONBRIDGE_CONFIG_DIR/addresses.json $ICONBRIDGE_CONTRACTS_DIR/solidity/TokenBSH/
 
     touch $ICONBRIDGE_CONFIG_DIR/provision
@@ -90,29 +90,16 @@
 
 prepare_solidity_env() {
 
-<<<<<<< HEAD
   cp $ICONBRIDGE_CONFIG_DIR/env $ICONBRIDGE_CONTRACTS_DIR/solidity/bmc/.env
-  cp $ICONBRIDGE_CONFIG_DIR/env $ICONBRIDGE_CONTRACTS_DIR/solidity/bsh/.env
-  cp $ICONBRIDGE_CONFIG_DIR/env $ICONBRIDGE_CONTRACTS_DIR/solidity/TokenBSH/.env
-=======
-  cp $BTPSIMPLE_CONFIG_DIR/env $BTPSIMPLE_CONTRACTS_DIR/solidity/bmc/.env
-  cp $BTPSIMPLE_CONFIG_DIR/env $BTPSIMPLE_CONTRACTS_DIR/solidity/bsh/.env  
->>>>>>> 3a5d4d37
+  cp $ICONBRIDGE_CONFIG_DIR/env $ICONBRIDGE_CONTRACTS_DIR/solidity/bts/.env
 
   cp $ICONBRIDGE_CONFIG_DIR/addresses.json $SCRIPTS_DIR/
 
-  if [ ! -f $ICONBRIDGE_CONTRACTS_DIR/solidity/bsh/build/contracts/BSHCore.json ]; then
-    cd $ICONBRIDGE_CONTRACTS_DIR/solidity/bsh/
+  if [ ! -f $ICONBRIDGE_CONTRACTS_DIR/solidity/bts/build/contracts/BTSCore.json ]; then
+    cd $ICONBRIDGE_CONTRACTS_DIR/solidity/bts/
     rm -rf contracts/test
     truffle compile --network bsc
   fi
-<<<<<<< HEAD
-  if [ ! -f $ICONBRIDGE_CONTRACTS_DIR/solidity/TokenBSH/build/contracts/BSHProxy.json ]; then
-    cd $ICONBRIDGE_CONTRACTS_DIR/solidity/TokenBSH/
-    truffle compile --network bsc
-  fi
-=======
->>>>>>> 3a5d4d37
 }
 
 wait_for_file() {
