#-------------------------------------------------------------------------------
#
# 	Makefile for building target binaries.
#

# Configuration
BUILD_ROOT = $(abspath ./)
BIN_DIR = ./bin
LINUX_BIN_DIR = ./build/linux
GOBUILD = go build
GOBUILD_TAGS =
GOBUILD_ENVS = CGO_ENABLED=0
GOBUILD_LDFLAGS =
GOBUILD_FLAGS = -tags "$(GOBUILD_TAGS)" -ldflags "$(GOBUILD_LDFLAGS)"
GOBUILD_ENVS_LINUX = $(GOBUILD_ENVS) GOOS=linux GOARCH=amd64

GOTEST = go test
GOTEST_FLAGS = -test.short

# Build flags
GL_VERSION ?= $(shell git describe --always --tags --dirty)
GL_TAG ?= latest
BUILD_INFO = $(shell go env GOOS)/$(shell go env GOARCH) tags($(GOBUILD_TAGS))-$(shell date '+%Y-%m-%d-%H:%M:%S')

#
# Build scripts for command binaries.
#
CMDS = $(patsubst cmd/%,%,$(wildcard cmd/*))
.PHONY: $(CMDS) $(addsuffix -linux,$(CMDS))
define CMD_template
$(BIN_DIR)/$(1) $(1) : GOBUILD_LDFLAGS+=$$($(1)_LDFLAGS)
$(BIN_DIR)/$(1) $(1) :
	@ \
	rm -f $(BIN_DIR)/$(1) ; \
	echo "[#] go build ./cmd/$(1)"
	$$(GOBUILD_ENVS) \
	go build $$(GOBUILD_FLAGS) \
	    -o $(BIN_DIR)/$(1) ./cmd/$(1)

$(LINUX_BIN_DIR)/$(1) $(1)-linux : GOBUILD_LDFLAGS+=$$($(1)_LDFLAGS)
$(LINUX_BIN_DIR)/$(1) $(1)-linux :
	@ \
	rm -f $(LINUX_BIN_DIR)/$(1) ; \
	echo "[#] go build ./cmd/$(1)"
	$$(GOBUILD_ENVS_LINUX) \
	go build $$(GOBUILD_FLAGS) \
	    -o $(LINUX_BIN_DIR)/$(1) ./cmd/$(1)
endef
$(foreach M,$(CMDS),$(eval $(call CMD_template,$(M))))

# Build flags for each command
btpsimple_LDFLAGS = -X 'main.version=$(GL_VERSION)' -X 'main.build=$(BUILD_INFO)'
BUILD_TARGETS += btpsimple

linux : $(addsuffix -linux,$(BUILD_TARGETS))

<<<<<<< HEAD
PYSCORE_DIST_DIR = $(BUILD_ROOT)/build/contracts/pyscore
SOLIDITY_DIST_DIR = $(BUILD_ROOT)/build/contracts/solidity

$(SOLIDITY_DIST_DIR)/%:
	$(eval MODULE := $(patsubst $(SOLIDITY_DIST_DIR)/%,%,$@))
	mkdir -p $@/contracts ; \
	mkdir -p $@/migrations ; \
	cp -r solidity/$(MODULE)/contracts/* $@/contracts ; \
	cp -r solidity/$(MODULE)/migrations/* $@/migrations ; \
	cp solidity/$(MODULE)/{truffle-config.js,*.json,*.lock} $@/ ; \
	cp solidity/$(MODULE)/truffle-config.js $@/ ; \
	cp solidity/$(MODULE)/*.json $@/ ; \
	cp solidity/$(MODULE)/*.lock $@/ ; \
	rm -rf $@/contracts/Mock ; \
=======
CONTRACTS_DIST_DIR = $(BUILD_ROOT)/build/contracts
PYSCORE_DIST_DIR = $(CONTRACTS_DIST_DIR)/pyscore
>>>>>>> 5999a9d8

$(PYSCORE_DIST_DIR)/%:
	$(eval MODULE := $(patsubst $(PYSCORE_DIST_DIR)/%.zip,%,$@))
	mkdir -p $(PYSCORE_DIST_DIR)/$(MODULE) ; \
	cp -r pyscore/lib pyscore/$(MODULE) $(PYSCORE_DIST_DIR)/$(MODULE)/

dist-py-bmc: $(PYSCORE_DIST_DIR)/bmc.zip
ifeq (,$(wildcard $(PYSCORE_DIST_DIR)/bmc.zip))
	cd $(PYSCORE_DIST_DIR)/bmc ; \
	echo '{"version": "0.0.1","main_module": "bmc.bmc","main_score": "BTPMessageCenter"}' > package.json ; \
	zip -r -v $(PYSCORE_DIST_DIR)/bmc.zip bmc lib package.json -x *__pycache__* -x *tests* ; \
	rm -rf $(PYSCORE_DIST_DIR)/bmc ;
endif

dist-py-bmv: $(PYSCORE_DIST_DIR)/bmv.zip
ifeq (,$(wildcard $(PYSCORE_DIST_DIR)/bmv.zip))
	cd $(PYSCORE_DIST_DIR)/bmv ; \
	echo '{"version": "0.0.1","main_module": "bmv.icon.icon","main_score": "BTPMessageVerifier"}' > package.json ; \
<<<<<<< HEAD
	zip -r -v $(PYSCORE_DIST_DIR)/bmv.zip bmv lib package.json -x *__pycache__* -x *tests*

dist-py-irc2: $(PYSCORE_DIST_DIR)/token_bsh
	cd $(PYSCORE_DIST_DIR)/token_bsh ; \
	echo '{"version": "0.0.1","main_module": "token_bsh.token_bsh","main_score": "TokenBSH"}' > package.json ; \
	zip -r -v $(PYSCORE_DIST_DIR)/token_bsh.zip token_bsh lib package.json -x *__pycache__* -x *tests* -x *sample* ; \
	cd token_bsh/sample/irc2_token ; \
    zip -r -v $(PYSCORE_DIST_DIR)/irc2_token.zip * -x *__pycache__* -x *tests*

dist-sol-bmc: $(SOLIDITY_DIST_DIR)/bmc
	cd $(SOLIDITY_DIST_DIR)/bmc ; 

dist-sol-bmv: $(SOLIDITY_DIST_DIR)/bmv
	cd $(SOLIDITY_DIST_DIR)/bmv ; 

dist-sol-native_bsh: $(SOLIDITY_DIST_DIR)/bsh
	cd $(SOLIDITY_DIST_DIR)/bsh ;

dist-sol-token_bsh: $(SOLIDITY_DIST_DIR)/TokenBSH
	cd $(SOLIDITY_DIST_DIR)/TokenBSH ;

dist-py: dist-py-bmc dist-py-bmv dist-py-irc2
=======
	zip -r -v $(PYSCORE_DIST_DIR)/bmv.zip bmv lib package.json -x *__pycache__* -x *tests* ; \
	rm -rf $(PYSCORE_DIST_DIR)/bmv ;
endif

dist-py-token: $(PYSCORE_DIST_DIR)/token.zip
ifeq (,$(wildcard $(PYSCORE_DIST_DIR)/token.zip))
	cd $(PYSCORE_DIST_DIR)/token ; \
	echo '{"version": "0.0.1","main_module": "token.token_bsh","main_score": "TokenBSH"}' > package.json ; \
	zip -r -v $(PYSCORE_DIST_DIR)/token.zip token lib package.json -x *__pycache__* -x *tests* -x *sample* ; \
	cd token/sample/irc2 ; \
    zip -r -v $(PYSCORE_DIST_DIR)/irc2.zip * -x *__pycache__* -x *tests* ; \
    rm -rf $(PYSCORE_DIST_DIR)/token ;
endif

dist-py: dist-py-bmc dist-py-bmv dist-py-token
>>>>>>> 5999a9d8

clean-dist-py:
	rm -rf $(PYSCORE_DIST_DIR)/*

<<<<<<< HEAD
clean-dist-sol:
	rm -rf $(SOLIDITY_DIST_DIR)

dist-sol: dist-sol-bmc dist-sol-token_bsh dist-sol-native_bsh

dist-javascore:
	$(BUILD_ROOT)/docker/javascore/build.sh
=======
JAVASCORE_DIST_DIR = $(CONTRACTS_DIST_DIR)/javascore

$(JAVASCORE_DIST_DIR)/%:
	$(eval MODULE := $(patsubst $(JAVASCORE_DIST_DIR)/%,%,$@))
	mkdir -p $(JAVASCORE_DIST_DIR)

dist-lib:
	cd javascore/lib ; \
    gradle build

dist-java-bmc: $(JAVASCORE_DIST_DIR)/bmc.jar
	cd javascore ; \
    ./gradlew :bmc:optimizedJar ; \
    cp ./bmc/build/libs/bmc-?.?.?-*.jar $(JAVASCORE_DIST_DIR)/bmc.jar

dist-java-bmv-icon: $(JAVASCORE_DIST_DIR)/bmv-icon.jar
	cd javascore ; \
    ./gradlew :bmv:icon:optimizedJar ; \
    cp ./bmv/icon/build/libs/bmv-icon-?.?.?-*.jar $(JAVASCORE_DIST_DIR)/bmv-icon.jar

dist-java-bsh: $(JAVASCORE_DIST_DIR)/bsh.jar
	cd javascore ; \
    ./gradlew :bsh:optimizedJar ; \
    cp ./bsh/build/libs/bsh-?.?.?-*.jar $(JAVASCORE_DIST_DIR)/bsh.jar ; \
    ./gradlew :bsh:optimizedJarIRC2 ; \
    cp ./bsh/build/libs/irc2-?.?.?-*.jar $(JAVASCORE_DIST_DIR)/irc2.jar

dist-java-nativecoin: $(JAVASCORE_DIST_DIR)/nativecoin.jar
	cd javascore ; \
    ./gradlew :nativecoin:optimizedJar ; \
    cp ./nativecoin/build/libs/nativecoin-?.?.?-*.jar $(JAVASCORE_DIST_DIR)/nativecoin.jar; \
    ./gradlew :nativecoin:optimizedJarIRC31 ; \
    cp ./nativecoin/build/libs/irc31-?.?.?-*.jar $(JAVASCORE_DIST_DIR)/irc31.jar

dist-java-feeaggregation: $(JAVASCORE_DIST_DIR)/fee-aggregation.jar
	cd javascore ; \
    ./gradlew :fee-aggregation:optimizedJar ; \
    cp ./fee-aggregation/build/libs/fee-aggregation-?.?-*.jar $(JAVASCORE_DIST_DIR)/fee-aggregation.jar ; \

dist-java: dist-lib dist-java-bmc dist-java-bmv-icon dist-java-bsh dist-java-nativecoin dist-java-feeaggregation

clean-java-build:
	cd javascore ; \
	rm -rf lib/build bmc/build bmv/icon/build bsh/build nativecoin/build score-util/build fee_aggregation/build

clean-dist-java:
	rm -rf $(JAVASCORE_DIST_DIR)/*

clean-dist:
	rm -rf $(CONTRACTS_DIST_DIR)/*
>>>>>>> 5999a9d8

BTPSIMPLE_IMAGE = btpsimple:$(GL_TAG)
BTPSIMPLE_DOCKER_DIR = $(BUILD_ROOT)/build/btpsimple

<<<<<<< HEAD
btpsimple-image: btpsimple-linux
=======
btpsimple-image: btpsimple-linux dist-py dist-java
>>>>>>> 5999a9d8
	@ echo "[#] Building image $(BTPSIMPLE_IMAGE) for $(GL_VERSION)"
	@ rm -rf $(BTPSIMPLE_DOCKER_DIR)
	@ \
	BIN_DIR=$(abspath $(LINUX_BIN_DIR)) \
	BIN_VERSION=$(GL_VERSION) \
	BUILD_TAGS="$(GOBUILD_TAGS)" \
<<<<<<< HEAD
	DIST_DIR="$(BUILD_ROOT)/build/contracts" \
=======
	CONTRACTS_DIST_DIR="$(CONTRACTS_DIST_DIR)" \
>>>>>>> 5999a9d8
	$(BUILD_ROOT)/docker/btpsimple/build.sh $(BTPSIMPLE_IMAGE) $(BUILD_ROOT) $(BTPSIMPLE_DOCKER_DIR)

btpsimple-debug: btpsimple-linux dist-py
	@ echo "[#] Building image $(BTPSIMPLE_IMAGE) for $(GL_VERSION)"
	@ rm -rf $(BTPSIMPLE_DOCKER_DIR)
	@ \
	BIN_DIR=$(abspath $(LINUX_BIN_DIR)) \
	BIN_VERSION=$(GL_VERSION) \
	BUILD_TAGS="$(GOBUILD_TAGS)" \
	DIST_DIR="$(PYSCORE_DIST_DIR)" \
	$(BUILD_ROOT)/docker/btpsimple/build-debug.sh $(BTPSIMPLE_IMAGE) $(BUILD_ROOT) $(BTPSIMPLE_DOCKER_DIR)

.PHONY: test

test :
	$(GOBUILD_ENVS) $(GOTEST) $(GOBUILD_FLAGS) ./... $(GOTEST_FLAGS)

.DEFAULT_GOAL := all
all : $(BUILD_TARGETS)<|MERGE_RESOLUTION|>--- conflicted
+++ resolved
@@ -54,7 +54,6 @@
 
 linux : $(addsuffix -linux,$(BUILD_TARGETS))
 
-<<<<<<< HEAD
 PYSCORE_DIST_DIR = $(BUILD_ROOT)/build/contracts/pyscore
 SOLIDITY_DIST_DIR = $(BUILD_ROOT)/build/contracts/solidity
 
@@ -69,10 +68,6 @@
 	cp solidity/$(MODULE)/*.json $@/ ; \
 	cp solidity/$(MODULE)/*.lock $@/ ; \
 	rm -rf $@/contracts/Mock ; \
-=======
-CONTRACTS_DIST_DIR = $(BUILD_ROOT)/build/contracts
-PYSCORE_DIST_DIR = $(CONTRACTS_DIST_DIR)/pyscore
->>>>>>> 5999a9d8
 
 $(PYSCORE_DIST_DIR)/%:
 	$(eval MODULE := $(patsubst $(PYSCORE_DIST_DIR)/%.zip,%,$@))
@@ -91,7 +86,6 @@
 ifeq (,$(wildcard $(PYSCORE_DIST_DIR)/bmv.zip))
 	cd $(PYSCORE_DIST_DIR)/bmv ; \
 	echo '{"version": "0.0.1","main_module": "bmv.icon.icon","main_score": "BTPMessageVerifier"}' > package.json ; \
-<<<<<<< HEAD
 	zip -r -v $(PYSCORE_DIST_DIR)/bmv.zip bmv lib package.json -x *__pycache__* -x *tests*
 
 dist-py-irc2: $(PYSCORE_DIST_DIR)/token_bsh
@@ -114,28 +108,10 @@
 	cd $(SOLIDITY_DIST_DIR)/TokenBSH ;
 
 dist-py: dist-py-bmc dist-py-bmv dist-py-irc2
-=======
-	zip -r -v $(PYSCORE_DIST_DIR)/bmv.zip bmv lib package.json -x *__pycache__* -x *tests* ; \
-	rm -rf $(PYSCORE_DIST_DIR)/bmv ;
-endif
-
-dist-py-token: $(PYSCORE_DIST_DIR)/token.zip
-ifeq (,$(wildcard $(PYSCORE_DIST_DIR)/token.zip))
-	cd $(PYSCORE_DIST_DIR)/token ; \
-	echo '{"version": "0.0.1","main_module": "token.token_bsh","main_score": "TokenBSH"}' > package.json ; \
-	zip -r -v $(PYSCORE_DIST_DIR)/token.zip token lib package.json -x *__pycache__* -x *tests* -x *sample* ; \
-	cd token/sample/irc2 ; \
-    zip -r -v $(PYSCORE_DIST_DIR)/irc2.zip * -x *__pycache__* -x *tests* ; \
-    rm -rf $(PYSCORE_DIST_DIR)/token ;
-endif
-
-dist-py: dist-py-bmc dist-py-bmv dist-py-token
->>>>>>> 5999a9d8
 
 clean-dist-py:
 	rm -rf $(PYSCORE_DIST_DIR)/*
 
-<<<<<<< HEAD
 clean-dist-sol:
 	rm -rf $(SOLIDITY_DIST_DIR)
 
@@ -143,78 +119,18 @@
 
 dist-javascore:
 	$(BUILD_ROOT)/docker/javascore/build.sh
-=======
-JAVASCORE_DIST_DIR = $(CONTRACTS_DIST_DIR)/javascore
-
-$(JAVASCORE_DIST_DIR)/%:
-	$(eval MODULE := $(patsubst $(JAVASCORE_DIST_DIR)/%,%,$@))
-	mkdir -p $(JAVASCORE_DIST_DIR)
-
-dist-lib:
-	cd javascore/lib ; \
-    gradle build
-
-dist-java-bmc: $(JAVASCORE_DIST_DIR)/bmc.jar
-	cd javascore ; \
-    ./gradlew :bmc:optimizedJar ; \
-    cp ./bmc/build/libs/bmc-?.?.?-*.jar $(JAVASCORE_DIST_DIR)/bmc.jar
-
-dist-java-bmv-icon: $(JAVASCORE_DIST_DIR)/bmv-icon.jar
-	cd javascore ; \
-    ./gradlew :bmv:icon:optimizedJar ; \
-    cp ./bmv/icon/build/libs/bmv-icon-?.?.?-*.jar $(JAVASCORE_DIST_DIR)/bmv-icon.jar
-
-dist-java-bsh: $(JAVASCORE_DIST_DIR)/bsh.jar
-	cd javascore ; \
-    ./gradlew :bsh:optimizedJar ; \
-    cp ./bsh/build/libs/bsh-?.?.?-*.jar $(JAVASCORE_DIST_DIR)/bsh.jar ; \
-    ./gradlew :bsh:optimizedJarIRC2 ; \
-    cp ./bsh/build/libs/irc2-?.?.?-*.jar $(JAVASCORE_DIST_DIR)/irc2.jar
-
-dist-java-nativecoin: $(JAVASCORE_DIST_DIR)/nativecoin.jar
-	cd javascore ; \
-    ./gradlew :nativecoin:optimizedJar ; \
-    cp ./nativecoin/build/libs/nativecoin-?.?.?-*.jar $(JAVASCORE_DIST_DIR)/nativecoin.jar; \
-    ./gradlew :nativecoin:optimizedJarIRC31 ; \
-    cp ./nativecoin/build/libs/irc31-?.?.?-*.jar $(JAVASCORE_DIST_DIR)/irc31.jar
-
-dist-java-feeaggregation: $(JAVASCORE_DIST_DIR)/fee-aggregation.jar
-	cd javascore ; \
-    ./gradlew :fee-aggregation:optimizedJar ; \
-    cp ./fee-aggregation/build/libs/fee-aggregation-?.?-*.jar $(JAVASCORE_DIST_DIR)/fee-aggregation.jar ; \
-
-dist-java: dist-lib dist-java-bmc dist-java-bmv-icon dist-java-bsh dist-java-nativecoin dist-java-feeaggregation
-
-clean-java-build:
-	cd javascore ; \
-	rm -rf lib/build bmc/build bmv/icon/build bsh/build nativecoin/build score-util/build fee_aggregation/build
-
-clean-dist-java:
-	rm -rf $(JAVASCORE_DIST_DIR)/*
-
-clean-dist:
-	rm -rf $(CONTRACTS_DIST_DIR)/*
->>>>>>> 5999a9d8
 
 BTPSIMPLE_IMAGE = btpsimple:$(GL_TAG)
 BTPSIMPLE_DOCKER_DIR = $(BUILD_ROOT)/build/btpsimple
 
-<<<<<<< HEAD
 btpsimple-image: btpsimple-linux
-=======
-btpsimple-image: btpsimple-linux dist-py dist-java
->>>>>>> 5999a9d8
 	@ echo "[#] Building image $(BTPSIMPLE_IMAGE) for $(GL_VERSION)"
 	@ rm -rf $(BTPSIMPLE_DOCKER_DIR)
 	@ \
 	BIN_DIR=$(abspath $(LINUX_BIN_DIR)) \
 	BIN_VERSION=$(GL_VERSION) \
 	BUILD_TAGS="$(GOBUILD_TAGS)" \
-<<<<<<< HEAD
 	DIST_DIR="$(BUILD_ROOT)/build/contracts" \
-=======
-	CONTRACTS_DIST_DIR="$(CONTRACTS_DIST_DIR)" \
->>>>>>> 5999a9d8
 	$(BUILD_ROOT)/docker/btpsimple/build.sh $(BTPSIMPLE_IMAGE) $(BUILD_ROOT) $(BTPSIMPLE_DOCKER_DIR)
 
 btpsimple-debug: btpsimple-linux dist-py
