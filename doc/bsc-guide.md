--- conflicted
+++ resolved
@@ -86,11 +86,7 @@
  - A successfull build should have four docker conatiners (goloop, binancesmartchaincontainer, btp-icon, btp-bsc) started and running.
  - To try token transfer/ native token transfer examples on the btp network, please follow [token-transfer-guide.md](https://github.com/icon-project/btp/blob/btp_web3labs/doc/token-transfer-guide.md). Please wait for the entire provision to finish.
 
-<<<<<<< HEAD
-### (or) Method 2 (Manual step-by-step build)
-=======
 ### Method 2 (Manual step-by-step build)
->>>>>>> f5ff5844
 #### Build JavaScore Contracts
 from btp directory, run
 ```
