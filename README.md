# Icon Bridge
![release](https://img.shields.io/github/v/release/icon-project/icon-bridge)
[![codecov](https://codecov.io/gh/icon-project/icon-bridge/branch/main/graph/badge.svg?token=YXV6EE5KB5)](https://codecov.io/gh/icon-project/icon-bridge)
<<<<<<< HEAD
[![License](https://img.shields.io/badge/License-Apache_2.0-blue.svg)](https://opensource.org/licenses/Apache-2.0)
[![OpenSSF
Scorecard](https://api.securityscorecards.dev/projects/github.com/icon-project/icon-bridge/badge)](https://api.securityscorecards.dev/projects/github.com/icon-project/icon-bridge)
=======
[![OpenSSF
Scorecard](https://api.securityscorecards.dev/projects/github.com/icon-project/icon-bridge/badge)](https://api.securityscorecards.dev/projects/github.com/icon-project/icon-bridge)
## Introduction
>>>>>>> 651170d2

This repository contains the smart contracts source code and relay source code for Icon bridge. 
## Project Overview

Icon Bridge is a centralized bridge for Blockchain Transmission Protocol(BTP) Relay System which can be used to transfer tokens across multiple chains. Currently, it supports cross chain transfer from ICON and Binance Smart Chain (BSC).

<<<<<<< HEAD
The main components of icon bridge are:
* ### BTP Message Relay (BMR)
    - It serves to relay BTP Message across connected chains and monitor BTP events
* ### Contracts
    * #### BTP Message Center (BMC)
        - Receive BTP messages through transactions.
        - Send BTP messages through events.
=======
- ICON (goloop)
- Polkadot parachain
- Binance Smart Chain
- Harmony One
- NEAR Protocol
>>>>>>> 651170d2

    * #### BTP Service Handler (BSH)
        - Services that can be serviced by ICON-Bridge
        - BTP Token Service (BTS) is a BSH that is responsible for token transfers cross chain.
        - Currently, BTS is the only service handler for icon bridge
        - Handle service messages related to the service.
        - Send service messages through the BMC


## Getting Started
[Terminologies](./docs/terminologies.md) used in ICON Bridge.

Getting started section can be found [here](./docs/getting-started.md). It contains information about folder structure of the repo, how to build ICON Bridge on local or testnet/mainnet and how to run the tests from scratch.

If you are a developer, check this out: [Developer guidelines](./docs/developer-guidelines.md)

If you want to contribute to this repository, read the [Contributor Guidelines](CONTRIBUTING.md) for more info. 

The documentation for this project is in the [docs](./docs/) directory.

For the latest mainnet contract addresses, please check [Mainnet Contract Addresses](./docs/mainnet_deployment.json)

For the testnet contract addresses, please check [Testnet Contract Addresses](./docs/testnet_deployment.json)


## RoadMap

## Contributors<|MERGE_RESOLUTION|>--- conflicted
+++ resolved
@@ -1,22 +1,17 @@
 # Icon Bridge
 ![release](https://img.shields.io/github/v/release/icon-project/icon-bridge)
 [![codecov](https://codecov.io/gh/icon-project/icon-bridge/branch/main/graph/badge.svg?token=YXV6EE5KB5)](https://codecov.io/gh/icon-project/icon-bridge)
-<<<<<<< HEAD
+
 [![License](https://img.shields.io/badge/License-Apache_2.0-blue.svg)](https://opensource.org/licenses/Apache-2.0)
 [![OpenSSF
 Scorecard](https://api.securityscorecards.dev/projects/github.com/icon-project/icon-bridge/badge)](https://api.securityscorecards.dev/projects/github.com/icon-project/icon-bridge)
-=======
-[![OpenSSF
-Scorecard](https://api.securityscorecards.dev/projects/github.com/icon-project/icon-bridge/badge)](https://api.securityscorecards.dev/projects/github.com/icon-project/icon-bridge)
-## Introduction
->>>>>>> 651170d2
+
 
 This repository contains the smart contracts source code and relay source code for Icon bridge. 
 ## Project Overview
 
 Icon Bridge is a centralized bridge for Blockchain Transmission Protocol(BTP) Relay System which can be used to transfer tokens across multiple chains. Currently, it supports cross chain transfer from ICON and Binance Smart Chain (BSC).
 
-<<<<<<< HEAD
 The main components of icon bridge are:
 * ### BTP Message Relay (BMR)
     - It serves to relay BTP Message across connected chains and monitor BTP events
@@ -24,13 +19,7 @@
     * #### BTP Message Center (BMC)
         - Receive BTP messages through transactions.
         - Send BTP messages through events.
-=======
-- ICON (goloop)
-- Polkadot parachain
-- Binance Smart Chain
-- Harmony One
-- NEAR Protocol
->>>>>>> 651170d2
+
 
     * #### BTP Service Handler (BSH)
         - Services that can be serviced by ICON-Bridge
