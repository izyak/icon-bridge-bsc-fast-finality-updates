# Icon Bridge

## Introduction

We need to build a usable centralized bridge for [BTP](doc/btp.md) Relay System which can deliver digital tokens between multiple chains.

Target chains
<<<<<<< HEAD

- ICON (goloop)
- Polkadot parachain
- Binance Smart Chain
- Harmony One
=======
* ICON (goloop)
* Polkadot parachain
* NEAR Protocol
>>>>>>> 5999a9d8

Terminologies

| Word            | Description                                                                                                                             |
| :-------------- | :-------------------------------------------------------------------------------------------------------------------------------------- |
| BTP             | Blockchain Transmission Protocol, [ICON BTP Standard](https://github.com/icon-project/IIPs/blob/master/IIPS/iip-25.md) defined by ICON. |
<<<<<<< HEAD
| BTP Message     | A verified message which is delivered by the relay                                                                                      |
| Service Message | A payload in a BTP message                                                                                                              |
| Relay Message   | A message including BTPMessages with proofs for that, and other block update messages.                                                  |
| NetworkAddress  | Network Type and Network ID <br/> _0x1.icon_ <br/> _0x1.icon_                                                                           |
| ContractAddress | Addressing contract in the network <br/> _btp://0x1.icon/cx87ed9048b594b95199f326fc76e76a9d33dd665b_                                    |
=======
| BTP Message     | A verified message which is delivered by the relay                                                     |
| Service Message | A payload in a BTP message                                                                             |
| Relay Message   | A message including BTPMessages with proofs for that, and other block update messages.                 |
| NetworkAddress  | Network Type and Network ID <br/> *0x1.icon*                                      |
| ContractAddress | Addressing contract in the network <br/> *btp://0x1.icon/cx87ed9048b594b95199f326fc76e76a9d33dd665b* |
>>>>>>> 5999a9d8

> BTP Standard

### Components

- [BTP Message Center(BMC)](doc/bmv.md) - smart contract

  - Receive BTP messages through transactions.
  - Send BTP messages through events.

- [BTP Service Handler(BSH)](doc/bsh.md) - smart contract

  - Handle service messages related to the service.
  - Send service messages through the BMC

- [BTP Message Relay(BMR)](doc/bmr.md) - external software
  - Monitor BTP events
  - Send BTP Relay Message

### Blockchain specifics

- [ICON](doc/icon.md)

## BTP Project

### Documents

- [Build Guide](doc/build.md)
- [Tutorial](doc/tutorial.md)
- [btpsimple command line](doc/btpsimple_cli.md)
- [Binance Smart Chain Guide](doc/bsc-guide.md)
- [Harmony Guide](doc/hmny-guide.md)

### Layout

<<<<<<< HEAD
| Directory                            | Description                                                                                       |
| :----------------------------------- | :------------------------------------------------------------------------------------------------ |
| /cmd                                 | Root of implement of BMR                                                                          |
| /cmd/btpsimple                       | Reference implement of BMR. only provide unidirectional relay. (golang)                           |
| /cmd/btpsimple/relay                 | Implement of common logic of BMR, uses chain package                                              |
| /cmd/btpsimple/chain                 | BMR module interface, common code, and chain specific packages                                    |
| /cmd/btpsimple/chain/`<blockchain>`  | Implement of BMR module (`Sender`,`Receiver`), `<blockchain>` is name of blockchain               |
| /common                              | Common code (golang)                                                                              |
| /doc                                 | Documents                                                                                         |
| /docker                              | Docker related resources                                                                          |
| /`<env>`                             | Root of implement of BTP smart contracts, `<env>` is name of smart contract execution environment |
| /`<env>`/bmc                         | Implement of BMC smart contract                                                                   |
| /`<env>`/lib                         | Library for execution environment                                                                 |
| /`<env>`/`<svc>`                     | Root of implement of BSH smart contract, `<svc>` is name of BTP service                           |
| /`<env>`/token_bsh                   | Reference implement of BSH smart contract for Interchain-Token transfer service                   |
| /`<env>`/token_bsh/sample/irc2_token | Implement of IRC-2.0 smart contract, example for support legacy smart contract                    |

### BMR Modules

| Directory                  | Description                       |
| :------------------------- | :-------------------------------- |
| /cmd/btpsimple/module/icon | BMR module for ICON blockchain    |
| /cmd/btpsimple/module/hmny | BMR module for Harmony blockchain |
=======
| Directory                | Description  |
|:--------------------|:-------|
| /cmd           |   Root of implement of BMR |
| /cmd/btpsimple           |   Reference implement of BMR. only provide unidirectional relay. (golang) |
| /cmd/btpsimple/chain    |   Implement of common logic of BMR, use module |
| /cmd/btpsimple/module    |   BMR module interface and common codes |
| /cmd/btpsimple/module/`<chain>`    | Implement of BMR module (`Sender`,`Receiver`), `<chain>` is name of blockchain |
| /common | Common codes (golang) |
| /doc | Documents |
| /docker | Docker related resources |
| /`<env>` | Root of implement of BTP smart contracts, `<env>` is name of smart contract execution environment |
| /`<env>`/bmc | Implement of BMC smart contract |
| /`<env>`/bmv | Root of implement of BMV smart contract |
| /`<env>`/bmv/`<src>` | Implement of BMV smart contract, `<src>` is name of source blockchain |
| /`<env>`/lib | Library for execution environment |
| /`<env>`/`<svc>` | Root of implement of BSH smart contract, `<svc>` is name of BTP service |

### BTP implement for ICON blockchain

#### BMR module
| Directory                | Description  |
|:--------------------|:-------|
| /cmd/btpsimple/module/icon    | BMR module for ICON blockchain |

#### Python SCORE of ICON
| Directory                | Description  |
|:--------------------|:-------|
| /pyscore | Implement of BTP smart contracts for Python SCORE of ICON blockchain |
| /pyscore/bmc | Implement of BMC smart contract |
| /pyscore/bmv/icon | Implement of BMV smart contract for ICON blockchain |
| /pyscore/lib | BTP interface and common codes for Python SCORE |
| /pyscore/lib/icon | ICON related common codes |
| /pyscore/token_bsh | Reference implement of BSH smart contract for Interchain-Token transfer service |
| /pyscore/token_bsh/sample/irc2_token | Implement of IRC-2.0 smart contract, example for support legacy smart contract |

#### Java SCORE of ICON
| Directory                | Description  |
|:--------------------|:-------|
| /javascore | Implement of BTP smart contracts for Java SCORE of ICON blockchain |
| /javascore/bmc | Implement of BMC smart contract |
| /javascore/bmv/icon | Implement of BMV smart contract for ICON blockchain |
| /javascore/lib | BTP interface and common codes for Python SCORE |
>>>>>>> 5999a9d8
<|MERGE_RESOLUTION|>--- conflicted
+++ resolved
@@ -5,36 +5,23 @@
 We need to build a usable centralized bridge for [BTP](doc/btp.md) Relay System which can deliver digital tokens between multiple chains.
 
 Target chains
-<<<<<<< HEAD
 
 - ICON (goloop)
 - Polkadot parachain
 - Binance Smart Chain
 - Harmony One
-=======
-* ICON (goloop)
-* Polkadot parachain
-* NEAR Protocol
->>>>>>> 5999a9d8
+- NEAR Protocol
 
 Terminologies
 
 | Word            | Description                                                                                                                             |
 | :-------------- | :-------------------------------------------------------------------------------------------------------------------------------------- |
 | BTP             | Blockchain Transmission Protocol, [ICON BTP Standard](https://github.com/icon-project/IIPs/blob/master/IIPS/iip-25.md) defined by ICON. |
-<<<<<<< HEAD
 | BTP Message     | A verified message which is delivered by the relay                                                                                      |
 | Service Message | A payload in a BTP message                                                                                                              |
 | Relay Message   | A message including BTPMessages with proofs for that, and other block update messages.                                                  |
 | NetworkAddress  | Network Type and Network ID <br/> _0x1.icon_ <br/> _0x1.icon_                                                                           |
 | ContractAddress | Addressing contract in the network <br/> _btp://0x1.icon/cx87ed9048b594b95199f326fc76e76a9d33dd665b_                                    |
-=======
-| BTP Message     | A verified message which is delivered by the relay                                                     |
-| Service Message | A payload in a BTP message                                                                             |
-| Relay Message   | A message including BTPMessages with proofs for that, and other block update messages.                 |
-| NetworkAddress  | Network Type and Network ID <br/> *0x1.icon*                                      |
-| ContractAddress | Addressing contract in the network <br/> *btp://0x1.icon/cx87ed9048b594b95199f326fc76e76a9d33dd665b* |
->>>>>>> 5999a9d8
 
 > BTP Standard
 
@@ -70,7 +57,6 @@
 
 ### Layout
 
-<<<<<<< HEAD
 | Directory                            | Description                                                                                       |
 | :----------------------------------- | :------------------------------------------------------------------------------------------------ |
 | /cmd                                 | Root of implement of BMR                                                                          |
@@ -93,48 +79,4 @@
 | Directory                  | Description                       |
 | :------------------------- | :-------------------------------- |
 | /cmd/btpsimple/module/icon | BMR module for ICON blockchain    |
-| /cmd/btpsimple/module/hmny | BMR module for Harmony blockchain |
-=======
-| Directory                | Description  |
-|:--------------------|:-------|
-| /cmd           |   Root of implement of BMR |
-| /cmd/btpsimple           |   Reference implement of BMR. only provide unidirectional relay. (golang) |
-| /cmd/btpsimple/chain    |   Implement of common logic of BMR, use module |
-| /cmd/btpsimple/module    |   BMR module interface and common codes |
-| /cmd/btpsimple/module/`<chain>`    | Implement of BMR module (`Sender`,`Receiver`), `<chain>` is name of blockchain |
-| /common | Common codes (golang) |
-| /doc | Documents |
-| /docker | Docker related resources |
-| /`<env>` | Root of implement of BTP smart contracts, `<env>` is name of smart contract execution environment |
-| /`<env>`/bmc | Implement of BMC smart contract |
-| /`<env>`/bmv | Root of implement of BMV smart contract |
-| /`<env>`/bmv/`<src>` | Implement of BMV smart contract, `<src>` is name of source blockchain |
-| /`<env>`/lib | Library for execution environment |
-| /`<env>`/`<svc>` | Root of implement of BSH smart contract, `<svc>` is name of BTP service |
-
-### BTP implement for ICON blockchain
-
-#### BMR module
-| Directory                | Description  |
-|:--------------------|:-------|
-| /cmd/btpsimple/module/icon    | BMR module for ICON blockchain |
-
-#### Python SCORE of ICON
-| Directory                | Description  |
-|:--------------------|:-------|
-| /pyscore | Implement of BTP smart contracts for Python SCORE of ICON blockchain |
-| /pyscore/bmc | Implement of BMC smart contract |
-| /pyscore/bmv/icon | Implement of BMV smart contract for ICON blockchain |
-| /pyscore/lib | BTP interface and common codes for Python SCORE |
-| /pyscore/lib/icon | ICON related common codes |
-| /pyscore/token_bsh | Reference implement of BSH smart contract for Interchain-Token transfer service |
-| /pyscore/token_bsh/sample/irc2_token | Implement of IRC-2.0 smart contract, example for support legacy smart contract |
-
-#### Java SCORE of ICON
-| Directory                | Description  |
-|:--------------------|:-------|
-| /javascore | Implement of BTP smart contracts for Java SCORE of ICON blockchain |
-| /javascore/bmc | Implement of BMC smart contract |
-| /javascore/bmv/icon | Implement of BMV smart contract for ICON blockchain |
-| /javascore/lib | BTP interface and common codes for Python SCORE |
->>>>>>> 5999a9d8
+| /cmd/btpsimple/module/hmny | BMR module for Harmony blockchain |