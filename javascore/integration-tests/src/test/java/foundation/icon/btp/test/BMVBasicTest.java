/*
 * Copyright 2021 ICON Foundation
 *
 * Licensed under the Apache License, Version 2.0 (the "License");
 * you may not use this file except in compliance with the License.
 * You may obtain a copy of the License at
 *
 *     http://www.apache.org/licenses/LICENSE-2.0
 *
 * Unless required by applicable law or agreed to in writing, software
 * distributed under the License is distributed on an "AS IS" BASIS,
 * WITHOUT WARRANTIES OR CONDITIONS OF ANY KIND, either express or implied.
 * See the License for the specific language governing permissions and
 * limitations under the License.
 */
package foundation.icon.btp.test;

import foundation.icon.btp.bmv.BTPMessageVerifier;
<<<<<<< HEAD
import foundation.icon.btp.bmv.lib.*;
import foundation.icon.btp.bmv.lib.mpt.*;
import foundation.icon.btp.bmv.lib.mta.MTAException;
=======
>>>>>>> 681af0a9
import foundation.icon.btp.bmv.lib.mta.MerkleTreeAccumulator;
import foundation.icon.btp.bmv.types.BlockHeader;
import foundation.icon.btp.bmv.types.Votes;
import foundation.icon.btp.bmv.types.*;
import foundation.icon.icx.IconService;
import foundation.icon.icx.KeyWallet;
import foundation.icon.icx.Wallet;
import foundation.icon.icx.data.Address;
import foundation.icon.icx.transport.http.HttpProvider;
import foundation.icon.icx.transport.jsonrpc.RpcObject;
import foundation.icon.icx.transport.jsonrpc.RpcValue;
import foundation.icon.test.common.*;
import foundation.icon.test.score.Score;
import org.junit.jupiter.api.AfterAll;
import org.junit.jupiter.api.BeforeAll;
import org.junit.jupiter.api.Tag;
import org.junit.jupiter.api.Test;

import java.io.IOException;
import java.math.BigInteger;
import java.security.SecureRandom;
import java.util.ArrayList;

import static foundation.icon.test.common.Env.LOG;

@Tag(Constants.TAG_JAVA_SCORE)
class BMVBasicTest extends TestBase {

    private static final Address ZERO_ADDRESS = new Address("hx0000000000000000000000000000000000000000");
    private static IconService iconService;
    private static TransactionHandler txHandler;
    private static SecureRandom secureRandom;
    private static KeyWallet[] wallets;
    private static KeyWallet ownerWallet, caller;

    @BeforeAll
    static void init() throws Exception {
        Env.Node node = Env.nodes[0];
        Env.Channel channel = node.channels[0];
        Env.Chain chain = channel.chain;
        HttpProvider provider = new HttpProvider(channel.getAPIUrl(Env.testApiVer));
        iconService = new IconService(provider);

        System.out.println("iconService => " + channel.getAPIUrl(Env.testApiVer));
        txHandler = new TransactionHandler(iconService, chain);
        secureRandom = new SecureRandom();

        // init wallets
        wallets = new KeyWallet[2];
        BigInteger amount = ICX.multiply(BigInteger.valueOf(100));
        for (int i = 0; i < wallets.length; i++) {
            wallets[i] = KeyWallet.create();
            txHandler.transfer(wallets[i].getAddress(), amount);
        }
        for (KeyWallet wallet : wallets) {
            ensureIcxBalance(txHandler, wallet.getAddress(), BigInteger.ZERO, amount);
        }
        ownerWallet = wallets[0];
        caller = wallets[1];
    }

    @AfterAll
    static void shutdown() throws Exception {

    }

    private static final String bmc = "cxea19a7d6e9a926767d1d05eea467299fe461c0eb"; //address of the MOCKBMC from local node without prefix for now
    private static final String prevBMCAdd = "0xAaFc8EeaEE8d9C8bD3262CCE3D73E56DeE3FB776";
    private static final String currBMCNet = "0xf8aac3.icon";
    private static final String prevBMCnet = "0x97.bsc";
    //private static final String currBMCAdd = bmc;

    public static Score deployMessageVerifier(TransactionHandler txHandler, Wallet owner)
            throws ResultTimeoutException, TransactionFailureException, IOException {
        LOG.infoEntering("deploy", "BTPMessageVerifier");

        RpcObject args = new RpcObject.Builder()
                .put("bmc", new RpcValue(bmc))
                .put("network", new RpcValue(prevBMCnet)) //for sample
                .put("offset", new RpcValue(Integer.toString(0)))
                .put("rootSize", new RpcValue(Integer.toString(3)))
                .put("cacheSize", new RpcValue(Integer.toString(10)))
                .put("isAllowNewerWitness", new RpcValue(true))
                .build();

        Score score = txHandler.deploy(owner, new Class[]{
                        BTPMessageVerifier.class,
                        //Hex.class,
                        BTPAddress.class,
                        BTPMessage.class,
                        BlockHeader.class,
                        BlockProof.class,
                        BlockUpdate.class,
                        BlockWitness.class,
                        EventProof.class,
                        EventDataBTPMessage.class,
                        MTAException.class,
                        MPTException.class,
                        RelayMessage.class,
                        ReceiptProof.class,
                        Receipt.class,
                        ReceiptEventLog.class,
                        MerkleTreeAccumulator.class,
<<<<<<< HEAD
                        MerklePatriciaTree.class,
                        Votes.class,
                        foundation.icon.btp.bmv.types.ValidatorList.class,
                        TypeDecoder.class,
                        BMVStatus.class,
                        HexConverter.class,
                        scorex.util.Arrays.class,
                        scorex.util.ArrayList.class,
                        scorex.util.HashMap.class,
                        TrieNode.class,
                        Value.class,
                        scorex.util.Base64.class,
                        ArrayList.class,
                        scorex.util.AbstractCollection.class,
                        Nibbles.class,
                        ArraysUtil.class,
                        BytesUtil.class,
                        Pair.class,
                        Trie.class,
                        ExtraDataTypeDecoder.class},
=======
                        Receipt.class},
>>>>>>> 681af0a9
                args);

        LOG.info("Deployed Message Verifier Address address " + score.getAddress());

        LOG.infoExiting();
        return score;
    }

    @Test
    public void shouldDeploy() throws Exception {
        Score mtaScore = deployMessageVerifier(txHandler, ownerWallet);
    }
}<|MERGE_RESOLUTION|>--- conflicted
+++ resolved
@@ -16,12 +16,9 @@
 package foundation.icon.btp.test;
 
 import foundation.icon.btp.bmv.BTPMessageVerifier;
-<<<<<<< HEAD
 import foundation.icon.btp.bmv.lib.*;
 import foundation.icon.btp.bmv.lib.mpt.*;
 import foundation.icon.btp.bmv.lib.mta.MTAException;
-=======
->>>>>>> 681af0a9
 import foundation.icon.btp.bmv.lib.mta.MerkleTreeAccumulator;
 import foundation.icon.btp.bmv.types.BlockHeader;
 import foundation.icon.btp.bmv.types.Votes;
@@ -125,8 +122,6 @@
                         Receipt.class,
                         ReceiptEventLog.class,
                         MerkleTreeAccumulator.class,
-<<<<<<< HEAD
-                        MerklePatriciaTree.class,
                         Votes.class,
                         foundation.icon.btp.bmv.types.ValidatorList.class,
                         TypeDecoder.class,
@@ -146,9 +141,6 @@
                         Pair.class,
                         Trie.class,
                         ExtraDataTypeDecoder.class},
-=======
-                        Receipt.class},
->>>>>>> 681af0a9
                 args);
 
         LOG.info("Deployed Message Verifier Address address " + score.getAddress());
