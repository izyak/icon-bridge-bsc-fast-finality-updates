--- conflicted
+++ resolved
@@ -406,12 +406,6 @@
             if (feeCollector.getOrDefault(tokenNameDb.get(i), BigInteger.ZERO).compareTo(BigInteger.ZERO) != 0) {
                 Asset _asset = new Asset(tokenNameDb.get(i), feeCollector.get(tokenNameDb.get(i)), BigInteger.ZERO);
                 _assets.add(_asset);
-<<<<<<< HEAD
-                // pendingFeesDb.set(generateSerialNumber(), new
-                // TransferAsset(Context.getCaller().toString(), _fa, _assets));
-                feeCollector.set(tokenNameDb.get(i), BigInteger.ZERO);
-=======
->>>>>>> 1b6eecbf
             }
         }
         if (_assets.size() > 0) {
