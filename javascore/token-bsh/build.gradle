plugins {
    id 'java'
}

repositories {
    mavenCentral()
}

version 'unspecified'

dependencies {
    compileOnly 'foundation.icon:javaee-api:0.9.0'
    compileOnly 'foundation.icon:javaee-rt:0.9.0'
    compileOnly 'foundation.icon:icon-sdk:2.0.0'
    compileOnly 'foundation.icon:javaee-tooling:0.8.7'

    implementation 'foundation.icon:javaee-scorex:0.5.3'
    implementation fileTree(dir: '../lib', include: 'lib-0.1.0.jar')
    implementation project(':bsr')

    testImplementation 'foundation.icon:javaee-api:0.9.0'
    testImplementation 'foundation.icon:javaee-rt:0.9.0'
<<<<<<< HEAD
    testImplementation 'foundation.icon:icon-sdk:2.0.0'
    testImplementation 'foundation.icon:javaee-tooling:0.9.0'
    testImplementation 'org.mockito:mockito-core:3.3.3'
    testImplementation 'com.squareup.okhttp3:okhttp:3.11.0'
    testImplementation 'com.squareup.okhttp3:logging-interceptor:3.11.0'
    testImplementation 'org.junit.jupiter:junit-jupiter-api:5.8.2'
=======
    testImplementation ("org.junit.jupiter:junit-jupiter-api:$jupiterVersion")
    testRuntimeOnly ("org.junit.jupiter:junit-jupiter-engine:$jupiterVersion")

>>>>>>> eb07d9bd
    testImplementation 'org.bouncycastle:bcprov-jdk15on:1.70'

    testImplementation fileTree(dir: '../lib', include: 'goloop-testsuite.jar')
    testImplementation fileTree(dir: '../lib', include: 'testsvc.jar')

<<<<<<< HEAD
    testRuntimeOnly 'org.junit.jupiter:junit-jupiter-engine:5.8.2'
=======

>>>>>>> eb07d9bd
}


optimizedJar {
    mainClassName = 'foundation.icon.btp.bsh.ServiceHandler'
    archivesBaseName = 'bsh'
    from {
        configurations.runtimeClasspath.collect { it.isDirectory() ? it : zipTree(it) }
    }
}

deployJar {
    endpoints {
        gangnam {
            uri = 'https://gicon.net.solidwallet.io/api/v3'
            nid = 7
        }
        Sejong {
            uri = 'https://sejong.net.solidwallet.io/api/v3'
            nid = 0x53
        }
        local {
            uri = 'http://localhost:9082/api/v3'
            nid = 3
        }
        BTPTestnet {
            uri = 'https://btp.net.solidwallet.io/api/v3'
            nid = 	0x42
        }
    }
    keystore = rootProject.hasProperty('keystoreName') ? "$keystoreName" : ''
    password = rootProject.hasProperty('keystorePass') ? "$keystorePass" : ''

    parameters {
        arg('_bmc', System.getProperty("BMC_ADDRESS"))
    }
}

test {
    useJUnitPlatform()
}<|MERGE_RESOLUTION|>--- conflicted
+++ resolved
@@ -20,28 +20,15 @@
 
     testImplementation 'foundation.icon:javaee-api:0.9.0'
     testImplementation 'foundation.icon:javaee-rt:0.9.0'
-<<<<<<< HEAD
-    testImplementation 'foundation.icon:icon-sdk:2.0.0'
-    testImplementation 'foundation.icon:javaee-tooling:0.9.0'
-    testImplementation 'org.mockito:mockito-core:3.3.3'
-    testImplementation 'com.squareup.okhttp3:okhttp:3.11.0'
-    testImplementation 'com.squareup.okhttp3:logging-interceptor:3.11.0'
-    testImplementation 'org.junit.jupiter:junit-jupiter-api:5.8.2'
-=======
     testImplementation ("org.junit.jupiter:junit-jupiter-api:$jupiterVersion")
     testRuntimeOnly ("org.junit.jupiter:junit-jupiter-engine:$jupiterVersion")
 
->>>>>>> eb07d9bd
     testImplementation 'org.bouncycastle:bcprov-jdk15on:1.70'
 
     testImplementation fileTree(dir: '../lib', include: 'goloop-testsuite.jar')
     testImplementation fileTree(dir: '../lib', include: 'testsvc.jar')
 
-<<<<<<< HEAD
-    testRuntimeOnly 'org.junit.jupiter:junit-jupiter-engine:5.8.2'
-=======
 
->>>>>>> eb07d9bd
 }
 
 
