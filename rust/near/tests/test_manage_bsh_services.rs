--- conflicted
+++ resolved
@@ -30,12 +30,6 @@
                 .and(NATIVE_COIN_BSH_NAME_IS_PROVIDED_AS_REMOVE_SERVICE_PARAM)
                 .when(ALICE_INVOKES_REMOVE_SERVICE_IN_BMC)
                 .then(THE_REMOVED_SERVICE_SHOULD_NOT_BE_PRESENT_IN_THE_LIST_OF_SERVICES);
-<<<<<<< HEAD
-        }
-
-        #[tokio::test(flavor = "multi_thread")]
-        async fn bmc_owner_cannot_add_an_existing_service() {
-=======
         }
 
         #[tokio::test(flavor = "multi_thread")]
@@ -63,32 +57,11 @@
 
         #[tokio::test(flavor = "multi_thread")]
         async fn user_can_query_all_the_registered_services() {
->>>>>>> e46a5abf
             Kitten::given(NEW_CONTEXT)
                 .and(BMC_CONTRACT_IS_DEPLOYED_AND_INITIALIZED)
                 .and(NATIVE_COIN_BSH_CONTRACT_IS_DEPLOYED_AND_INITIALIZED)
                 .and(BMC_CONTRACT_IS_OWNED_BY_ALICE)
                 .and(NATIVE_COIN_BSH_IS_REGISTERED)
-<<<<<<< HEAD
-                .and(NATIVE_COIN_BSH_NAME_AND_ACCOUNT_ID_ARE_PROVIDED_AS_ADD_SERVICE_PARAM)
-                .when(ALICE_INVOKES_ADD_SERVICE_IN_BMC)
-                .then(BMC_SHOULD_THROW_SERVICE_ALREADY_EXIST_ON_ADDING_SERVICES);
-        }
-
-        #[tokio::test(flavor = "multi_thread")]
-        async fn non_bmc_owner_cannot_add_new_bsh() {
-            Kitten::given(NEW_CONTEXT)
-                .and(BMC_CONTRACT_IS_DEPLOYED_AND_INITIALIZED)
-                .and(NATIVE_COIN_BSH_CONTRACT_IS_DEPLOYED_AND_INITIALIZED)
-                .and(CHUCKS_ACCOUNT_IS_CREATED)
-                .and(NATIVE_COIN_BSH_NAME_AND_ACCOUNT_ID_ARE_PROVIDED_AS_ADD_SERVICE_PARAM)
-                .when(CHUCK_INVOKES_ADD_SERVICE_IN_BMC)
-                .then(BMC_SHOULD_THROW_UNAUTHORISED_ERROR_ON_ADDING_SERVICE);
-        }
-
-        #[tokio::test(flavor = "multi_thread")]
-        async fn user_can_query_all_the_registered_services() {
-=======
                 .when(USER_INVOKES_GET_SERVICES_IN_BMC)
                 .then(USER_SHOULD_GET_THE_EXISITING_LIST_OF_SERVICES);
         }
@@ -106,22 +79,15 @@
 
         #[tokio::test(flavor = "multi_thread")]
         async fn non_bmc_owner_cannot_remove_an_existing_service() {
->>>>>>> e46a5abf
             Kitten::given(NEW_CONTEXT)
                 .and(BMC_CONTRACT_IS_DEPLOYED_AND_INITIALIZED)
                 .and(NATIVE_COIN_BSH_CONTRACT_IS_DEPLOYED_AND_INITIALIZED)
                 .and(BMC_CONTRACT_IS_OWNED_BY_ALICE)
-<<<<<<< HEAD
-                .and(NATIVE_COIN_BSH_IS_REGISTERED)
-                .when(USER_INVOKES_GET_SERVICES_IN_BMC)
-                .then(USER_SHOULD_GET_THE_EXISITING_LIST_OF_SERVICES);
-=======
                 .and(CHUCKS_ACCOUNT_IS_CREATED)
                 .and(NATIVE_COIN_BSH_IS_REGISTERED)
                 .and(NATIVE_COIN_BSH_NAME_IS_PROVIDED_AS_REMOVE_SERVICE_PARAM)
                 .when(CHUCK_INVOKES_REMOVE_SERVICE_IN_BMC)
                 .then(BMC_SHOULD_THROW_UNAUTHORISED_ERROR_ON_REMOVING_SERVICE);
->>>>>>> e46a5abf
         }
     }
 }