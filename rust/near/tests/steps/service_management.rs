use super::*;
use serde_json::json;
use test_helper::types::Context;

pub static NATIVE_COIN_BSH_NAME_IS_PROVIDED_AS_REMOVE_SERVICE_PARAM: fn(Context) -> Context =
    |mut context: Context| {
        context.add_method_params(
            "remove_service",
            json!({
                "name":format!("nativecoin"),
            }),
        );
        context
    };

pub static ALICE_INVOKES_REMOVE_SERVICE_IN_BMC: fn(Context) -> Context = |context: Context| {
    context
        .pipe(THE_TRANSACTION_IS_SIGNED_BY_ALICE)
        .pipe(USER_INVOKES_REMOVE_SERVICE_IN_BMC)
};

pub static BMC_OWNER_INVOKES_ADD_SERVICE_IN_BMC: fn(Context) -> Context = |context: Context| {
    context
        .pipe(THE_TRANSACTION_IS_SIGNED_BY_BMC_OWNER)
        .pipe(USER_INVOKES_ADD_SERVICE_IN_BMC)
};

pub static BMC_SHOULD_THROW_SERVICE_DOES_NOT_EXIST_ERROR_ON_REMOVING_SERVICE: fn(Context) =
    |context: Context| {
        let error = context.method_errors("remove_service");
        assert!(error.to_string().contains("BMCRevertNotExistBSH"));
    };

pub static NATIVE_COIN_BSH_NAME_AND_ACCOUNT_ID_ARE_PROVIDED_AS_ADD_SERVICE_PARAM: fn(
    Context,
) -> Context = |mut context: Context| {
    context.add_method_params(
        "add_service",
        json!({
            "name":format!("nativecoin"),
            "service": context.contracts().get("nativecoin").id()
        }),
    );
    context
};

pub static NATIVE_COIN_BSH_IS_REGISTERED: fn(Context) -> Context = |context: Context| -> Context {
    context
        .pipe(NATIVE_COIN_BSH_NAME_AND_ACCOUNT_ID_ARE_PROVIDED_AS_ADD_SERVICE_PARAM)
        .pipe(BMC_OWNER_INVOKES_ADD_SERVICE_IN_BMC)
};

pub static THE_REMOVED_SERVICE_SHOULD_NOT_BE_PRESENT_IN_THE_LIST_OF_SERVICES: fn(Context) =
    |context: Context| {
        let context = context.pipe(USER_INVOKES_GET_SERVICES_IN_BMC);

        let result = context.method_responses("get_services");
        let expected = json!([]);

        assert_eq!(result, expected);
    };

pub static ALICE_INVOKES_ADD_SERVICE_IN_BMC: fn(Context) -> Context = |context: Context| {
    context
        .pipe(THE_TRANSACTION_IS_SIGNED_BY_ALICE)
        .pipe(USER_INVOKES_ADD_SERVICE_IN_BMC)
};

pub static BMC_SHOULD_THROW_SERVICE_ALREADY_EXIST_ON_ADDING_SERVICES: fn(Context) =
    |context: Context| {
        let error = context.method_errors("add_service");
        assert!(error.contains("BMCRevertAlreadyExistsBSH"));
<<<<<<< HEAD
    };

pub static CHUCK_INVOKES_ADD_SERVICE_IN_BMC: fn(Context) -> Context = |context: Context| {
    context
        .pipe(THE_TRANSACTION_IS_SIGNED_BY_CHUCK)
        .pipe(USER_INVOKES_ADD_SERVICE_IN_BMC)
};

pub static BMC_SHOULD_THROW_UNAUTHORISED_ERROR_ON_ADDING_SERVICE: fn(Context) =
    |context: Context| {
        let error = context.method_errors("add_service");
        assert!(error.to_string().contains("BMCRevertNotExistsPermission"));
    };

pub static USER_SHOULD_GET_THE_EXISITING_LIST_OF_SERVICES: fn(Context) = |context: Context| {
    let result = context.method_responses("get_services");
    let expected = json!([
        {
            "name": "nativecoin",
            "service": context.contracts().get("nativecoin").id()
        }
    ]);

    assert_eq!(result, expected);
};
=======
    };

pub static CHUCK_INVOKES_ADD_SERVICE_IN_BMC: fn(Context) -> Context = |context: Context| {
    context
        .pipe(THE_TRANSACTION_IS_SIGNED_BY_CHUCK)
        .pipe(USER_INVOKES_ADD_SERVICE_IN_BMC)
};

pub static BMC_SHOULD_THROW_UNAUTHORISED_ERROR_ON_ADDING_SERVICE: fn(Context) =
    |context: Context| {
        let error = context.method_errors("add_service");
        assert!(error.to_string().contains("BMCRevertNotExistsPermission"));
    };

pub static USER_SHOULD_GET_THE_EXISITING_LIST_OF_SERVICES: fn(Context) = |context: Context| {
    let result = context.method_responses("get_services");
    let expected = json!([
        {
            "name": "nativecoin",
            "service": context.contracts().get("nativecoin").id()
        }
    ]);

    assert_eq!(result, expected);
};

pub static NATIVE_COIN_BSH_SHOULD_BE_ADDED_TO_THE_LIST_OF_SERVICES: fn(Context) = |context: Context| {
    |context: Context| {
        let context = context.pipe(USER_INVOKES_GET_SERVICES_IN_BMC);
        let result = context.method_responses("get_services");
        let expected = json!([
            {
                "name": "nativecoin",
                "service": context.contracts().get("nativecoin").id()
            }
        ]);
    
        assert_eq!(result, expected);
    };
};

pub static CHUCK_INVOKES_REMOVE_SERVICE_IN_BMC: fn(Context) -> Context = |context: Context| {
    context
        .pipe(THE_TRANSACTION_IS_SIGNED_BY_CHUCK)
        .pipe(USER_INVOKES_REMOVE_SERVICE_IN_BMC)
};

pub static BMC_SHOULD_THROW_UNAUTHORISED_ERROR_ON_REMOVING_SERVICE: fn(Context) =
    |context: Context| {
        let error = context.method_errors("remove_service");
        assert!(error.to_string().contains("BMCRevertNotExistsPermission"));
    };
>>>>>>> e46a5abf
<|MERGE_RESOLUTION|>--- conflicted
+++ resolved
@@ -70,7 +70,6 @@
     |context: Context| {
         let error = context.method_errors("add_service");
         assert!(error.contains("BMCRevertAlreadyExistsBSH"));
-<<<<<<< HEAD
     };
 
 pub static CHUCK_INVOKES_ADD_SERVICE_IN_BMC: fn(Context) -> Context = |context: Context| {
@@ -96,20 +95,6 @@
 
     assert_eq!(result, expected);
 };
-=======
-    };
-
-pub static CHUCK_INVOKES_ADD_SERVICE_IN_BMC: fn(Context) -> Context = |context: Context| {
-    context
-        .pipe(THE_TRANSACTION_IS_SIGNED_BY_CHUCK)
-        .pipe(USER_INVOKES_ADD_SERVICE_IN_BMC)
-};
-
-pub static BMC_SHOULD_THROW_UNAUTHORISED_ERROR_ON_ADDING_SERVICE: fn(Context) =
-    |context: Context| {
-        let error = context.method_errors("add_service");
-        assert!(error.to_string().contains("BMCRevertNotExistsPermission"));
-    };
 
 pub static USER_SHOULD_GET_THE_EXISITING_LIST_OF_SERVICES: fn(Context) = |context: Context| {
     let result = context.method_responses("get_services");
@@ -148,5 +133,4 @@
     |context: Context| {
         let error = context.method_errors("remove_service");
         assert!(error.to_string().contains("BMCRevertNotExistsPermission"));
-    };
->>>>>>> e46a5abf
+    };