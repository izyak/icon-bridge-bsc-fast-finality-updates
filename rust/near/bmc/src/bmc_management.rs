//! BMC Management Contract

<<<<<<< HEAD
use crate::{BmcGeneric, Utils};
=======
use crate::{BmcPeriphery, Utils};
>>>>>>> eedd4b69
use bmv::Bmv;
use btp_common::BTPAddress;
use libraries::bmc_types::*;
use near_sdk::borsh::{self, BorshDeserialize, BorshSerialize};
use near_sdk::collections::UnorderedMap;
use near_sdk::{env, near_bindgen, setup_alloc, AccountId};

setup_alloc!();
#[near_bindgen]
#[derive(BorshDeserialize, BorshSerialize)]
pub struct BmcManagement {
    owners: UnorderedMap<String, bool>,
    num_of_owners: u64,
    bsh_services: UnorderedMap<String, String>,
    bmv_services: UnorderedMap<String, String>,
    relay_stats: UnorderedMap<String, RelayStats>,
    routes: UnorderedMap<String, String>,
    links: UnorderedMap<String, Link>,
    list_of_bmv_names: Vec<String>,
    list_of_bsh_names: Vec<String>,
    list_of_route_keys: Vec<String>,
    list_of_link_names: Vec<String>,
    bmc_generic: String,
    pub serial_no: u64,
    addrs: Vec<String>,
    get_route_dst_from_net: UnorderedMap<String, String>,
    get_link_from_net: UnorderedMap<String, String>,
    get_link_from_reachable_net: UnorderedMap<String, Tuple>,
}

impl Default for BmcManagement {
    fn default() -> Self {
        let mut owners: UnorderedMap<String, bool> =
            UnorderedMap::new(BmcStorageKey::BmcManagement);
        let _ = owners.insert(&env::current_account_id(), &true);
        let num_of_owners: u64 = 1;
        Self {
            owners,
            num_of_owners,
            bsh_services: UnorderedMap::new(BmcStorageKey::BmcManagement),
            bmv_services: UnorderedMap::new(BmcStorageKey::BmcManagement),
            relay_stats: UnorderedMap::new(BmcStorageKey::BmcManagement),
            routes: UnorderedMap::new(BmcStorageKey::BmcManagement),
            links: UnorderedMap::new(BmcStorageKey::BmcManagement),
            list_of_bmv_names: vec![],
            list_of_bsh_names: vec![],
            list_of_route_keys: vec![],
            list_of_link_names: vec![],
            bmc_generic: "".to_string(),
            serial_no: 0,
            addrs: vec![],
            get_route_dst_from_net: UnorderedMap::new(BmcStorageKey::BmcManagement),
            get_link_from_net: UnorderedMap::new(BmcStorageKey::BmcManagement),
            get_link_from_reachable_net: UnorderedMap::new(BmcStorageKey::BmcManagement),
        }
    }
}

#[near_bindgen]
impl BmcManagement {
    pub const BLOCK_INTERVAL_MSEC: u32 = 1000;

    /// Update BMC generic
    /// Caller must be an owner of BTP network
    pub fn set_bmc_generic(&mut self, addr: AccountId) -> Result<(), &str> {
        if !self
            .owners
            .get(&env::signer_account_id())
            .expect("Error in owner lookup")
        {
            return Err("BMCRevertUnauthorized");
        }
        if addr == env::predecessor_account_id() {
            return Err("BMCRevertInvalidAddress");
        }
        if addr == self.bmc_generic {
            return Err("BMCRevertAlreadyExistsBMCGeneric");
        }
        self.bmc_generic = addr;
        Ok(())
    }

    /// Add another owner
    /// Caller must be an owner of BTP network
    pub fn add_owner(&mut self, owner: AccountId) -> Result<(), &str> {
        if !self
            .owners
            .get(&env::signer_account_id())
            .expect("Error in owner lookup")
        {
            return Err("BMCRevertUnauthorized");
        }
        let _ = self.owners.insert(&owner, &true);
        self.num_of_owners += 1;
        Ok(())
    }

    /// Remove an existing owner
    /// Caller must be an owner of BTP network
    pub fn remove_owner(&mut self, owner: AccountId) -> Result<(), &str> {
        if !self
            .owners
            .get(&env::signer_account_id())
            .expect("Error in owner lookup")
        {
            return Err("BMCRevertUnauthorized");
        }
        if self.num_of_owners <= 1 {
            return Err("BMCRevertLastOwner");
        }
        if !self.owners.get(&owner).expect("Error in owner lookup") {
            return Err("BMCRevertNotExistsPermission");
        }
        let _ = self.owners.remove(&owner);
        Ok(())
    }

    /// Check whether one specific address has owner role
    /// Caller can be ANY
    pub fn is_owner(&self, owner: AccountId) -> bool {
        self.owners.get(&owner).expect("Error in owner lookup")
    }

    /// Register the smart contract for the service
    /// Caller must be an operator of BTP network
    pub fn add_service(&mut self, svc: String, addr: AccountId) -> Result<(), &str> {
        if !self
            .owners
            .get(&env::signer_account_id())
            .expect("Error in owner lookup")
        {
            return Err("BMCRevertUnauthorized");
        }
        if addr == env::predecessor_account_id() {
            return Err("BMCRevertInvalidAddress");
        }
        if self.bsh_services.get(&svc).expect("Error in SVC lookup")
            != env::predecessor_account_id()
        {
            return Err("BMCRevertAlreadyExistsBSH");
        }
        let _ = self.bsh_services.insert(&svc, &addr);
        self.list_of_bsh_names.push(svc);
        Ok(())
    }

    /// De-register the smart contract for the service
    /// Caller must be an operator of BTP network
    pub fn remove_service(&mut self, svc: String) -> Result<(), &str> {
        if !self
            .owners
            .get(&env::signer_account_id())
            .expect("Error in owner lookup")
        {
            return Err("BMCRevertUnauthorized");
        }
        if self.bsh_services.get(&svc).expect("Error in SVC lookup")
            == env::predecessor_account_id()
        {
            return Err("BMCRevertNotExistsBSH");
        }
        let _ = self.bsh_services.remove(&svc);
        let index = self
            .list_of_bsh_names
            .iter()
            .position(|x| *x == svc)
            .expect("Error in lookup");
        let _ = self.list_of_bsh_names.remove(index);
        Ok(())
    }

    /// Get registered services
    /// Returns an array of services
    pub fn get_services(&self) -> Vec<Service> {
        let mut services: Vec<Service> = Vec::with_capacity(self.list_of_bsh_names.len());
        for bsh_name in &self.list_of_bsh_names {
            let service = Service {
                svc: bsh_name.clone(),
                addr: self
                    .bsh_services
                    .get(bsh_name)
                    .expect("Error in name lookup"),
            };
            services.push(service);
        }
        services
    }

    /// Register BMV for the network
    /// Caller must be an operator of BTP network
    pub fn add_verifier(&mut self, net: AccountId, addr: AccountId) -> Result<(), &str> {
        if !self
            .owners
            .get(&env::signer_account_id())
            .expect("Error in owner lookup")
        {
            return Err("BMCRevertUnauthorized");
        }
        if self.bmv_services.get(&net).expect("Error in BMV lookup")
            != env::predecessor_account_id()
        {
            return Err("BMCRevertAlreadyExistsBMV");
        }
        let _ = self.bmv_services.insert(&net, &addr);
        self.list_of_bmv_names.push(net);
        Ok(())
    }

    /// De-register BMV for the network
    /// Caller must be an operator of BTP network
    pub fn remove_verifier(&mut self, net: AccountId) -> Result<(), &str> {
        if !self
            .owners
            .get(&env::signer_account_id())
            .expect("Error in owner lookup")
        {
            return Err("BMCRevertUnauthorized");
        }
        if self.bmv_services.get(&net).expect("Error in BMV lookup")
            == env::predecessor_account_id()
        {
            return Err("BMCRevertNotExistsBMV");
        }
        let _ = self.bmv_services.remove(&net);
        let index = self
            .list_of_bmv_names
            .iter()
            .position(|x| *x == net)
            .expect("Error in lookup");
        let _ = self.list_of_bmv_names.remove(index);
        Ok(())
    }

    /// Get registered verifiers
    /// Returns an array of verifiers
    pub fn get_verifiers(&self) -> Vec<Verifier> {
        let mut verifiers: Vec<Verifier> = Vec::with_capacity(self.list_of_bmv_names.len());
        for bmv_name in &self.list_of_bmv_names {
            let verifier = Verifier {
                net: bmv_name.clone(),
                addr: self
                    .bmv_services
                    .get(bmv_name)
                    .expect("Error in name lookup"),
            };
            verifiers.push(verifier);
        }
        verifiers
    }

    /// Initialize status information for the link
    /// Caller must be an operator of BTP network
    pub fn add_link(&mut self, link: AccountId) -> Result<(), &str> {
        let net = BTPAddress::new(link.clone())
            .network_address()
            .expect("Failed to retrieve network address");
        if self
            .bmv_services
            .get(&net)
            .expect("Error in address lookup")
            == env::predecessor_account_id()
        {
            return Err("BMCRevertNotExistsBMV");
        }
        if self
            .links
            .get(&link)
            .expect("Error in link lookup")
            .is_connected
        {
            return Err("BMCRevertAlreadyExistsLink");
        }
        let link_struct = Link {
            relays: vec![],
            reachable: vec![],
            rx_seq: 0,
            tx_seq: 0,
            block_interval_src: Self::BLOCK_INTERVAL_MSEC as u128,
            block_interval_dst: 0,
            max_aggregation: 10,
            delay_limit: 3,
            relay_idx: 0,
            rotate_height: 0,
            rx_height: 0,
            rx_height_src: 0,
            is_connected: true,
        };
        let _ = self.links.insert(&link, &link_struct);

        // propagate an event "LINK"
        self.propagate_internal("Link".to_string(), link.clone());

        let links = self.list_of_link_names.clone();
        self.list_of_link_names.push(link.clone());
        let _ = self.get_link_from_net.insert(&net, &link);

        // init link
        self.send_internal(link, "Init".to_string(), links);

        Ok(())
    }

    /// Remove the link and status information
    /// Caller must be an operator of BTP network
    pub fn remove_link(&mut self, link: AccountId) -> Result<(), &str> {
        if !self
            .owners
            .get(&env::signer_account_id())
            .expect("Error in owner lookup")
        {
            return Err("BMCRevertUnauthorized");
        }
        if !self
            .links
            .get(&link)
            .expect("Error in link lookup")
            .is_connected
        {
            return Err("BMCRevertNotExistsLink");
        }
        let _ = self.links.remove(&link);
        let net = BTPAddress::new(link.clone())
            .network_address()
            .expect("Failed to retrieve network address");
        let _ = self.get_link_from_net.remove(&net);
        self.propagate_internal("Unlink".to_string(), link.clone());
        let index = self
            .list_of_link_names
            .iter()
            .position(|x| *x == link)
            .expect("Error in lookup");
        let _ = self.list_of_link_names.remove(index);
        Ok(())
    }

    /// Get registered links
    /// Returns an array of links (BTP addresses of the BMCs)
    pub fn get_links(&self) -> &Vec<String> {
        &self.list_of_link_names
    }

    /// Set the link and status information
    /// Caller must be an operator of BTP network
    pub fn set_link(
        &mut self,
        link: AccountId,
        block_interval: u128,
        max_agg: u128,
        delay_limit: u128,
    ) -> Result<(), &str> {
        if !self
            .owners
            .get(&env::signer_account_id())
            .expect("Error in owner lookup")
        {
            return Err("BMCRevertUnauthorized");
        }
        if !self
            .links
            .get(&link)
            .expect("Error in link lookup")
            .is_connected
        {
            return Err("BMCRevertNotExistsLink");
        }
        if max_agg < 1 && delay_limit < 1 {
            return Err("BMCRevertInvalidParam");
        }
        let mut link_struct = self.links.get(&link).expect("Failed to get Link");
        let mut scale = u128::get_scale(
            link_struct.block_interval_src,
            link_struct.block_interval_dst,
        );
        let mut reset_rotate_height = false;
        let mut rotate_term = u128::get_rotate_term(link_struct.max_aggregation, scale);
        if rotate_term == 0 {
            reset_rotate_height = true;
        }
        link_struct.block_interval_dst = block_interval;
        link_struct.max_aggregation = max_agg;
        link_struct.delay_limit = delay_limit;

        scale = u128::get_scale(link_struct.block_interval_src, block_interval);
        rotate_term = u128::get_rotate_term(max_agg, scale);
        if reset_rotate_height && rotate_term > 0 {
            link_struct.rotate_height = env::block_index() as u128 + rotate_term;
            link_struct.rx_height = env::block_index() as u128;
            let net = BTPAddress::new(link.clone())
                .network_address()
                .expect("Failed to retrieve network address");
            let (height, _, _) = Bmv::new(net).get_status(); // refactor this and all others
            link_struct.rx_height_src = height;
        }
        let _ = self.links.insert(&link, &link_struct);
        Ok(())
    }

    /// Rotate relay for relay address. Only called by BMC generic
    /// Returns relay address
    pub fn rotate_relay(
        &mut self,
        link: AccountId,
        current_height: u128,
        relay_msg_height: u128,
        has_msg: bool,
    ) -> Result<String, &str> {
        if env::current_account_id() != self.bmc_generic {
            return Err("BMCRevertUnauthorized");
        }
        let mut link_struct = self
            .links
            .get(&link.to_string())
            .expect("Failed to get Link");
        let scale = u128::get_scale(
            link_struct.block_interval_src,
            link_struct.block_interval_dst,
        );
        let rotate_term = u128::get_rotate_term(link_struct.max_aggregation, scale);
        let mut base_height: u128 = 0;
        let mut rotate_count: u128 = 0;
        if rotate_term > 0 {
            if has_msg {
                let res = u128::ceil_div(
                    (relay_msg_height - link_struct.rx_height_src) * 10_u128.pow(6),
                    scale,
                );
                let mut guess_height = link_struct.rx_height + res - 1;
                if guess_height > current_height {
                    guess_height = current_height;
                }
                if guess_height < link_struct.rotate_height {
                    rotate_count =
                        u128::ceil_div(link_struct.rotate_height - guess_height, rotate_term) - 1;
                } else {
                    rotate_count =
                        u128::ceil_div(guess_height - link_struct.rotate_height, rotate_term);
                }
                base_height = link_struct.rotate_height + ((rotate_count - 1) * rotate_term);
                let mut skip_count =
                    u128::ceil_div(current_height - guess_height, link_struct.delay_limit);
                if skip_count > 0 {
                    skip_count -= 1;
                    rotate_count += skip_count;
                    base_height = current_height;
                }
                link_struct.rx_height = current_height;
                link_struct.rx_height_src = relay_msg_height;
                let _ = self.links.insert(&link.to_string(), &link_struct);
            } else {
                if current_height < link_struct.rotate_height {
                    rotate_count =
                        u128::ceil_div(link_struct.rotate_height - current_height, rotate_term) - 1;
                } else {
                    rotate_count =
                        u128::ceil_div(current_height - link_struct.rotate_height, rotate_term);
                }
                base_height = link_struct.rotate_height + ((rotate_count - 1) * rotate_term);
            }
            return Ok(self.rotate(link, rotate_term, rotate_count, base_height));
        }

        Ok(env::predecessor_account_id())
    }

    fn rotate(
        &mut self,
        link: AccountId,
        rotate_term: u128,
        rotate_count: u128,
        base_height: u128,
    ) -> String {
        let mut link_struct = self.links.get(&link).expect("Failed to get Link");
        if rotate_term > 0 && rotate_count > 0 {
            link_struct.rotate_height = base_height + rotate_term;
            link_struct.relay_idx += rotate_count;
            if link_struct.relay_idx >= link_struct.relays.len() as u128 {
                link_struct.relay_idx %= link_struct.relays.len() as u128;
            }
            let _ = self.links.insert(&link, &link_struct);
        }
        link_struct.relays[link_struct.relay_idx as usize].clone()
    }

    fn propagate_internal(&mut self, service_type: String, link: AccountId) {
        let rlp_bytes = link.as_bytes().to_vec();
        let bmc_service = BmcService {
            service_type: service_type.to_string(),
            payload: rlp_bytes,
        };
        let encoded_bmc_service = bmc_service
            .try_to_vec()
            .expect("Failed to encode BMC Service");
        let mut bmc_generic = BmcPeriphery::default();
        for name in &self.list_of_link_names {
            if self
                .links
                .get(name)
                .expect("Failed to get Link")
                .is_connected
            {
                let net = BTPAddress::new(name.to_string())
                    .network_address()
                    .expect("Failed to retrieve network address");
                bmc_generic
                    .send_message(net, "bmc".to_string(), 0, &encoded_bmc_service)
                    .expect("Failed to send BMC message");
            }
        }
    }

    fn send_internal(&mut self, target: String, service_type: String, links: Vec<AccountId>) {
        let mut rlp_bytes: Vec<u8> = vec![];
        if links.is_empty() {
            rlp_bytes.push(0xc0);
        } else {
            for link in links {
                let code = u8::deserialize(&mut link.as_bytes()).expect("Error in conversion");
                rlp_bytes.push(code);
            }
        }
        let bmc_service = BmcService {
            service_type,
            payload: rlp_bytes,
        };
        let encoded_bmc_service = bmc_service
            .try_to_vec()
            .expect("Failed to encode BMC Service");
        let mut bmc_generic = BmcPeriphery::default();
        let net = BTPAddress::new(target)
            .network_address()
            .expect("Failed to retrieve network address");
        bmc_generic
            .send_message(net, "bmc".to_string(), 0, &encoded_bmc_service)
            .expect("Failed to send BMC message");
    }

    /// Add route to the BMC
    /// Caller must be an operator of BTP network
    pub fn add_route(&mut self, dst: AccountId, link: AccountId) -> Result<(), &str> {
        if !self
            .owners
            .get(&env::signer_account_id())
            .expect("Error in owner lookup")
        {
            return Err("BMCRevertUnauthorized");
        }
        if !self
            .routes
            .get(&dst)
            .expect("Error in route lookup")
            .is_empty()
        {
            return Err("BTPRevertAlreadyExistRoute");
        }
        let net = BTPAddress::new(dst.clone())
            .network_address()
            .expect("Failed to retrieve network address");
        let _ = self.routes.insert(&dst, &link);
        self.list_of_route_keys.push(dst.clone());
        let _ = self.get_route_dst_from_net.insert(&net, &dst);
        Ok(())
    }

    /// Remove route to the BMC
    /// Caller must be an operator of BTP network
    pub fn remove_route(&mut self, dst: AccountId) -> Result<(), &str> {
        if !self
            .owners
            .get(&env::signer_account_id())
            .expect("Error in owner lookup")
        {
            return Err("BMCRevertUnauthorized");
        }
        if !self
            .routes
            .get(&dst)
            .expect("Error in route lookup")
            .is_empty()
        {
            return Err("BTPRevertAlreadyExistRoute");
        }
        let _ = self.routes.remove(&dst);
        let net = BTPAddress::new(dst.clone())
            .network_address()
            .expect("Failed to retrieve network address");
        let _ = self.get_route_dst_from_net.remove(&net);
        let index = self
            .list_of_route_keys
            .iter()
            .position(|x| *x == dst)
            .expect("Error in lookup");
        let _ = self.list_of_route_keys.remove(index);
        Ok(())
    }

    /// Get routing information
    /// Returns an array of routes
    pub fn get_routes(&self) -> Vec<Route> {
        let mut routes: Vec<Route> = Vec::with_capacity(self.list_of_route_keys.len());
        for key in &self.list_of_route_keys {
            let route = Route {
                dst: key.clone(),
                next: self.routes.get(key).expect("Error in lookup"),
            };
            routes.push(route);
        }
        routes
    }

    /// Register Relay for the network
    /// Caller must be an operator of BTP network
    pub fn add_relay(&mut self, link: AccountId, addrs: Vec<AccountId>) -> Result<(), &str> {
        if !self
            .owners
            .get(&env::signer_account_id())
            .expect("Error in owner lookup")
        {
            return Err("BMCRevertUnauthorized");
        }
        if !self
            .links
            .get(&link)
            .expect("Error in link lookup")
            .is_connected
        {
            return Err("BMCRevertNotExistsLink");
        }
        self.links.get(&link).expect("Error in link lookup").relays = addrs.clone();
        for addr in addrs {
            let relay_stats = RelayStats {
                addr: addr.clone(),
                block_count: 0,
                msg_count: 0,
            };
            let _ = self.relay_stats.insert(&addr, &relay_stats);
        }
        Ok(())
    }

    /// Unregister Relay for the network
    /// Caller must be an operator of BTP network
    pub fn remove_relay(&mut self, link: AccountId, addr: AccountId) -> Result<(), &str> {
        if !self
            .owners
            .get(&env::signer_account_id())
            .expect("Error in owner lookup")
        {
            return Err("BMCRevertUnauthorized");
        }
        if !self
            .links
            .get(&link)
            .expect("Error in link lookup")
            .is_connected
            && self
                .links
                .get(&link)
                .expect("Error in link lookup")
                .relays
                .is_empty()
        {
            return Err("BMCRevertUnauthorized");
        }
        for relay in self.links.get(&link).expect("Error in link lookup").relays {
            if addr != relay {
                self.addrs.push(relay);
            }
        }
        self.links.get(&link).expect("Error in link lookup").relays = self.addrs.clone();
        self.addrs.clear();
        Ok(())
    }

    /// Get registered relays
    /// Returns a list of relays
    pub fn get_relays(&self, link: AccountId) -> Vec<AccountId> {
        self.links
            .get(&link)
            .expect("Failed to retrieve Link")
            .relays
    }

    /// Get BSH services by name. Only called by BMC generic
    /// Returns BSH service address
    pub fn get_bsh_service_by_name(&self, service_name: String) -> String {
        self.bsh_services
            .get(&service_name)
            .expect("Failed to get service name")
    }

    /// Get BMV services by net. Only called by BMC generic
    /// Returns BMV service address
    pub fn get_bmv_service_by_net(&self, net: AccountId) -> String {
        self.bmv_services
            .get(&net)
            .expect("Failed to retrieve BMV service")
    }

    /// Get link info. Only called by BMC generic
    /// Returns link info
    pub fn get_link(&self, to: AccountId) -> Link {
        self.links.get(&to).expect("Failed to retrieve Link")
    }

    /// Get rotation sequence by link. Only called by BMC generic
    /// Returns rotation sequence
    pub fn get_link_rx_seq(&self, prev: AccountId) -> u128 {
        self.links
            .get(&prev)
            .expect("Failed to retrieve Link")
            .rx_seq
    }

    /// Get transaction sequence by link. Only called by BMC generic
    /// Returns transaction sequence
    pub fn get_link_tx_seq(&self, prev: AccountId) -> u128 {
        self.links
            .get(&prev)
            .expect("Failed to retrieve Link")
            .tx_seq
    }

    /// Get relays by link. Only called by BMC generic
    /// Returns a list of relays' addresses
    pub fn get_link_relays(&self, prev: AccountId) -> Vec<AccountId> {
        self.links
            .get(&prev)
            .expect("Failed to retrieve Link")
            .relays
    }

    /// Get relays status by link. Only called by BMC generic
    /// Returns relay status of all relays
    pub fn get_relay_status_by_link(&self, prev: AccountId) -> Vec<RelayStats> {
        let link = self.links.get(&prev).expect("Failed to retrieve Link");
        let mut relays: Vec<RelayStats> = Vec::with_capacity(link.relays.len());
        for relay in &self
            .links
            .get(&prev)
            .expect("Failed to retrieve Link")
            .relays
        {
            let relay_stat = self
                .relay_stats
                .get(relay)
                .expect("Failed to retrieve RelayStats");
            relays.push(relay_stat);
        }
        relays
    }

    /// Update rotation sequence by link. Only called by BMC generic
    pub fn update_link_rx_seq(&mut self, prev: AccountId, val: u128) -> Result<(), &str> {
        if env::current_account_id() != self.bmc_generic {
            return Err("BMCRevertUnauthorized");
        }
        self.links.get(&prev).expect("Error in lookup").rx_seq += val;
        Ok(())
    }

    /// Increase transaction sequence by 1
    pub fn update_link_tx_seq(&mut self, prev: AccountId) -> Result<(), &str> {
        if env::current_account_id() != self.bmc_generic {
            return Err("BMCRevertUnauthorized");
        }
        self.links.get(&prev).expect("Error in lookup").tx_seq += 1;
        Ok(())
    }

    /// Add a reachable BTP address to link. Only called by BMC generic
    pub fn update_link_reachable(
        &mut self,
        prev: AccountId,
        to: Vec<AccountId>,
    ) -> Result<(), &str> {
        if env::current_account_id() != self.bmc_generic {
            return Err("BMCRevertUnauthorized");
        }
        for link in to {
            let prev = prev.clone();
            self.links
                .get(&prev)
                .expect("Error in lookup")
                .reachable
                .push(link.clone());
            let net = BTPAddress::new(link.clone())
                .network_address()
                .expect("Failed to retrieve network address");
            let tuple = Tuple { prev, to: link };
            let _ = self.get_link_from_reachable_net.insert(&net, &tuple);
        }
        Ok(())
    }

    /// Remove a reachable BTP address. Only called by BMC generic
    pub fn delete_link_reachable(&mut self, prev: AccountId, index: usize) -> Result<(), &str> {
        if env::current_account_id() != self.bmc_generic {
            return Err("BMCRevertUnauthorized");
        }
        let net = BTPAddress::new(
            self.links.get(&prev).expect("Error in lookup").reachable[index].clone(),
        )
        .network_address()
        .expect("Failed to retrieve network address");
        let _ = self.get_link_from_reachable_net.remove(&net);
        let _ = self
            .links
            .remove(&prev)
            .expect("Error in link lookup")
            .reachable[index];
        let idx = self
            .links
            .get(&prev)
            .expect("Failed to get Link")
            .reachable
            .len()
            - 1;
        let link = self.links.get(&prev).expect("Error in lookup").reachable[idx].clone();
        self.links.get(&prev).expect("Error in lookup").reachable[index] = link;
        let _ = self
            .links
            .get(&prev)
            .expect("Error in lookup")
            .reachable
            .pop();
        Ok(())
    }

    /// Update relay status. Only called by BMC generic
    pub fn update_relay_stats(
        &mut self,
        relay: AccountId,
        block_count_val: u128,
        msg_count_val: u128,
    ) -> Result<(), &str> {
        if env::current_account_id() != self.bmc_generic {
            return Err("BMCRevertUnauthorized");
        }
        self.relay_stats
            .get(&relay)
            .expect("Error in lookup")
            .block_count += block_count_val;
        self.relay_stats
            .get(&relay)
            .expect("Error in lookup")
            .msg_count += msg_count_val;
        Ok(())
    }

    /// Resolve next BMC. Only called by BMC generic
    /// Returns BTP address of next BMC and destined BMC
    pub fn resolve_route(&mut self, dst_net: AccountId) -> Result<(String, String), String> {
        if env::current_account_id() != self.bmc_generic {
            return Err("BMCRevertUnauthorized".to_string());
        }
        // search in routes
        let mut dst = self
            .get_route_dst_from_net
            .get(&dst_net)
            .expect("Error retrieving route");
        if !dst.as_bytes().is_empty() {
            let route = self.routes.get(&dst).expect("Failed to get route");
            return Ok((route, dst));
        }

        // search in links
        dst = self
            .get_link_from_net
            .get(&dst_net)
            .expect("Error in lookup");
        if !dst.as_bytes().is_empty() {
            return Ok((dst.clone(), dst));
        }

        // search link by reachable net
        let res = self
            .get_link_from_reachable_net
            .get(&dst_net)
            .expect("Error in link lookup");
        if !res.to.as_bytes().is_empty() {
            let error = format!("BMCRevertUnreachable: {} is unreachable", dst_net);
            return Err(error);
        }
        Ok((res.prev, res.to))
    }
}<|MERGE_RESOLUTION|>--- conflicted
+++ resolved
@@ -1,10 +1,6 @@
 //! BMC Management Contract
 
-<<<<<<< HEAD
-use crate::{BmcGeneric, Utils};
-=======
 use crate::{BmcPeriphery, Utils};
->>>>>>> eedd4b69
 use bmv::Bmv;
 use btp_common::BTPAddress;
 use libraries::bmc_types::*;
