--- conflicted
+++ resolved
@@ -24,24 +24,6 @@
             env::promise_batch_action_create_account(promise_idx);
             env::promise_batch_action_transfer(promise_idx, env::attached_deposit());
             env::promise_batch_action_deploy_contract(promise_idx, NEP141_CONTRACT);
-<<<<<<< HEAD
-            env::promise_batch_action_function_call(promise_idx, "new", &json!({
-                "owner_id": env::current_account_id(),
-                "total_supply": U128(0),
-                "metadata": {
-                    "spec": token_metadata.spec.clone(),
-                    "name": token.name(),
-                    "symbol": token.symbol(),
-                    "icon": token_metadata.icon.clone(),
-                    "reference": token_metadata.reference.clone(),
-                    "reference_hash": token_metadata.reference_hash.clone(),
-                    "decimals": token_metadata.decimals.clone()
-                }
-            }).to_string().into_bytes(), 0, estimate::GAS_FOR_RESOLVE_TRANSFER);
-            env::promise_then(promise_idx, env::current_account_id(), "register_token_callback", &json!({
-                "token": token
-            }).to_string().into_bytes(), 0, estimate::GAS_FOR_RESOLVE_TRANSFER);
-=======
             env::promise_batch_action_function_call(
                 promise_idx,
                 "new",
@@ -71,7 +53,6 @@
                 0,
                 estimate::GAS_FOR_RESOLVE_TRANSFER,
             );
->>>>>>> b0cf47f4
         }
     }
 
