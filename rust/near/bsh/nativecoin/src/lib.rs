--- conflicted
+++ resolved
@@ -64,11 +64,7 @@
         service_name: String,
         bmc: AccountId,
         network: String,
-<<<<<<< HEAD
         native_coin: Token<WrappedNativeCoin>,
-=======
-        native_coin: Token<NativeCoin>,
->>>>>>> e46a5abf
         fee_numerator: U128
     ) -> Self {
         require!(!env::state_exists(), "Already initialized");
