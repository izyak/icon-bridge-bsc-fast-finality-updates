--- conflicted
+++ resolved
@@ -114,7 +114,6 @@
                 }
                 BmvError::InvalidWitnessNewer { message } => {
                     write!(f, "{}{}: {}", label, "InvalidWitnessNewer", message)
-<<<<<<< HEAD
                 },
                 BmvError::Unknown { message } => {
                     write!(f, "{}{}: {}", label, "Unknown", message)
@@ -122,10 +121,6 @@
                 BmvError::InvalidBlockProof { message } => {
                     write!(f, "{}{}: {}", label, "InvalidBlockProof", message)
                 },
-=======
-                }
-                _ => todo!(),
->>>>>>> 6a6017bd
             }
         }
     }
