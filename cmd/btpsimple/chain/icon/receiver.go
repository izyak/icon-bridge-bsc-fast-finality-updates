--- conflicted
+++ resolved
@@ -19,6 +19,7 @@
 import (
 	"bytes"
 	"context"
+	"encoding/base64"
 	"encoding/json"
 
 	"github.com/gorilla/websocket"
@@ -77,28 +78,20 @@
 	}
 
 	hv := headerValidator{}
-	if vHash, err := base64.StdEncoding.DecodeString(recvOpts.Verifier.ValidatorHash); err != nil {
-		return nil, errors.Wrap(err, "Base64Decode recvOpts.Verifier.ValidatorHash; Err: ")
+	vHash := recvOpts.Verifier.ValidatorsHash
+	if vs, err := getValidatorsFromHash(client, vHash); err != nil {
+		return nil, errors.Wrap(err, "getValidatorsFromHash; ")
 	} else {
-		if vs, err := getValidatorsFromHash(client, vHash); err != nil {
-			return nil, errors.Wrap(err, "getValidatorsFromHash; ")
-		} else {
-			hv.validatorHash = vHash
-			hv.validators = vs
-			hv.height = recvOpts.Verifier.BlockHeight
-		}
+		hv.validatorsHash = vHash
+		hv.validators = vs
+		hv.height = recvOpts.Verifier.BlockHeight
 	}
 
 	dstr := dst.String()
 	ef := &EventFilter{Addr: Address(src.ContractAddress()), Signature: EventSignature, Indexed: []*string{&dstr}}
 	evtReq := &BlockRequest{EventFilters: []*EventFilter{ef}} // fill height later
 
-<<<<<<< HEAD
-	vHash := r.opts.Verifier.ValidatorsHash
-	vBytes, err := r.cl.GetDataByHash(&DataHashParam{Hash: NewHexBytes(vHash)})
-=======
 	efAddr, err := ef.Addr.Value()
->>>>>>> c5655093
 	if err != nil {
 		return nil, errors.Wrap(err, "Get Value from EventFilter.Addr; ")
 	}
@@ -192,13 +185,13 @@
 				r.log.WithFields(log.Fields{
 					"Retry Count ":       r.retries,
 					"EventRequestHeight": r.evtReq.Height, "EventSequence": r.evtLogRawFilter.seq,
-					"ValidatorHash": base64.StdEncoding.EncodeToString(r.hv.validatorHash), "ValidatorHeight": NewHexInt(int64(r.hv.height)),
+					"ValidatorHash": base64.StdEncoding.EncodeToString(r.hv.validatorsHash), "ValidatorHeight": NewHexInt(int64(r.hv.height)),
 				}).Warn("Retrying Websocket Connection")
 				goto RetryIfEOF
 			} else {
 				r.log.WithFields(log.Fields{
 					"EventRequestHeight": r.evtReq.Height, "EventSequence": r.evtLogRawFilter.seq,
-					"ValidatorHash": base64.StdEncoding.EncodeToString(r.hv.validatorHash), "ValidatorHeight": NewHexInt(int64(r.hv.height)),
+					"ValidatorHash": base64.StdEncoding.EncodeToString(r.hv.validatorsHash), "ValidatorHeight": NewHexInt(int64(r.hv.height)),
 				}).Warn("State Info Before returning error ")
 				_errCh <- err
 			}
@@ -210,18 +203,18 @@
 
 func (r *receiver) getNewValidatorState(header *BlockHeader) (*headerValidator, error) {
 	nhv := &headerValidator{
-		validators:    r.hv.validators,
-		validatorHash: r.hv.validatorHash,
-		height:        r.hv.height + 1, // point to the next block
-	}
-	if bytes.Equal(header.NextValidatorsHash, r.hv.validatorHash) { // If same validatorHash, only update height to point to the next block
+		validators:     r.hv.validators,
+		validatorsHash: r.hv.validatorsHash,
+		height:         r.hv.height + 1, // point to the next block
+	}
+	if bytes.Equal(header.NextValidatorsHash, r.hv.validatorsHash) { // If same validatorHash, only update height to point to the next block
 		return nhv, nil
 	}
-	r.log.WithFields(log.Fields{"Height": NewHexInt(header.Height), "NewValidatorHash": base64.StdEncoding.EncodeToString(header.NextValidatorsHash), "OldValidatorHash": base64.StdEncoding.EncodeToString(r.hv.validatorHash)}).Info(" Updating Validator Hash ")
+	r.log.WithFields(log.Fields{"Height": NewHexInt(header.Height), "NewValidatorHash": base64.StdEncoding.EncodeToString(header.NextValidatorsHash), "OldValidatorHash": base64.StdEncoding.EncodeToString(r.hv.validatorsHash)}).Info(" Updating Validator Hash ")
 	if vs, err := getValidatorsFromHash(r.cl, header.NextValidatorsHash); err != nil {
 		return nil, errors.Wrap(err, "verifyHeader; ")
 	} else {
-		nhv.validatorHash = header.NextValidatorsHash
+		nhv.validatorsHash = header.NextValidatorsHash
 		nhv.validators = vs
 	}
 	return nhv, nil
