/*
 * Copyright 2021 ICON Foundation
 *
 * Licensed under the Apache License, Version 2.0 (the "License");
 * you may not use this file except in compliance with the License.
 * You may obtain a copy of the License at
 *
 *     http://www.apache.org/licenses/LICENSE-2.0
 *
 * Unless required by applicable law or agreed to in writing, software
 * distributed under the License is distributed on an "AS IS" BASIS,
 * WITHOUT WARRANTIES OR CONDITIONS OF ANY KIND, either express or implied.
 * See the License for the specific language governing permissions and
 * limitations under the License.
 */

package icon

import (
	"bytes"
	"context"
	"encoding/json"
<<<<<<< HEAD

	"github.com/gorilla/websocket"
	"github.com/icon-project/icon-bridge/cmd/btpsimple/chain"
	"github.com/icon-project/icon-bridge/common"
=======
	"fmt"
	"sort"
	"time"

	"github.com/gorilla/websocket"
	"github.com/icon-project/goloop/common"
	"github.com/icon-project/goloop/common/codec"
	"github.com/icon-project/icon-bridge/cmd/btpsimple/chain"
>>>>>>> 31038ff2
	"github.com/icon-project/icon-bridge/common/log"
	"github.com/pkg/errors"
)

const (
	EventSignature      = "Message(str,int,bytes)"
	EventIndexSignature = 0
	EventIndexNext      = 1
	EventIndexSequence  = 2
)
const MAX_RETRY = 3
const RECONNECT_ON_UNEXPECTED_HEIGHT = "Unexpected Block Height. Should Reconnect"
<<<<<<< HEAD
=======
const (
	SyncVerifierMaxConcurrency = 300 // 150
	MonitorBlockMaxConcurrency = 300
)
>>>>>>> 31038ff2

type receiverOptions struct {
	Verifier *VerifierOptions `json:"verifier"`
}

func (opts *receiverOptions) Unmarshal(v map[string]interface{}) error {
	b, err := json.Marshal(v)
	if err != nil {
		return err
	}
	return json.Unmarshal(b, opts)
}

type eventLogRawFilter struct {
	addr      []byte
	signature []byte
	next      []byte
	seq       uint64
}

type receiver struct {
<<<<<<< HEAD
	log             log.Logger
	src             chain.BTPAddress
	dst             chain.BTPAddress
	cl              *client
	evtLogRawFilter *eventLogRawFilter
	evtReq          *BlockRequest
	hv              *headerValidator
	retries         int
=======
	log       log.Logger
	src       chain.BTPAddress
	dst       chain.BTPAddress
	cl        *client
	opts      receiverOptions
	blockReq  BlockRequest
	logFilter eventLogRawFilter
>>>>>>> 31038ff2
}

func NewReceiver(src, dst chain.BTPAddress, urls []string, opts map[string]interface{}, l log.Logger) (chain.Receiver, error) {
	if len(urls) == 0 {
		return nil, errors.New("List of Urls is empty")
<<<<<<< HEAD
	}
	client := newClient(urls[0], l)

	var recvOpts receiverOptions
	if err := recvOpts.Unmarshal(opts); err != nil {
		return nil, errors.Wrap(err, "Unmarshal recvOpts Error: ")
	}

	hv := headerValidator{}
	vHash := recvOpts.Verifier.ValidatorsHash
	if vs, err := getValidatorsFromHash(client, vHash); err != nil {
		return nil, errors.Wrap(err, "getValidatorsFromHash; ")
	} else {
		hv.validatorsHash = vHash
		hv.validators = vs
		hv.height = recvOpts.Verifier.BlockHeight
	}

	dstr := dst.String()
	ef := &EventFilter{Addr: Address(src.ContractAddress()), Signature: EventSignature, Indexed: []*string{&dstr}}
	evtReq := &BlockRequest{EventFilters: []*EventFilter{ef}} // fill height later

	efAddr, err := ef.Addr.Value()
=======
	}
	client := newClient(urls[0], l)

	var recvOpts receiverOptions
	if err := recvOpts.Unmarshal(opts); err != nil {
		return nil, errors.Wrapf(err, "recvOpts.Unmarshal: %v", err)
	}

	dstAddr := dst.String()
	ef := &EventFilter{
		Addr:      Address(src.ContractAddress()),
		Signature: EventSignature,
		Indexed:   []*string{&dstAddr},
	}
	evtReq := BlockRequest{
		EventFilters: []*EventFilter{ef},
	} // fill height later

	efAddr, err := ef.Addr.Value()
	if err != nil {
		return nil, errors.Wrapf(err, "ef.Addr.Value: %v", err)
	}

	recvr := &receiver{
		log:      l,
		src:      src,
		dst:      dst,
		cl:       client,
		opts:     recvOpts,
		blockReq: evtReq,
		logFilter: eventLogRawFilter{
			addr:      efAddr,
			signature: []byte(EventSignature),
			next:      []byte(dstAddr),
		}, // fill seq later
	}

	return recvr, nil
}

func (r *receiver) newVerifer(opts *VerifierOptions) (*Verifier, error) {
	validators, err := r.cl.getValidatorsByHash(opts.ValidatorsHash)
	if err != nil {
		return nil, err
	}
	vr := Verifier{
		next:               int64(opts.BlockHeight),
		nextValidatorsHash: opts.ValidatorsHash,
		validators: map[string][]common.HexBytes{
			opts.ValidatorsHash.String(): validators,
		},
	}
	header, err := r.cl.getBlockHeaderByHeight(int64(vr.next))
	if err != nil {
		return nil, err
	}
	votes, err := r.cl.GetVotesByHeight(
		&BlockHeightParam{Height: NewHexInt(vr.next)})
>>>>>>> 31038ff2
	if err != nil {
		return nil, errors.Wrap(err, "Get Value from EventFilter.Addr; ")
	}
<<<<<<< HEAD

	recvr := &receiver{
		log:             l,
		src:             src,
		dst:             dst,
		cl:              client,
		hv:              &hv,
		retries:         0,
		evtReq:          evtReq,
		evtLogRawFilter: &eventLogRawFilter{addr: efAddr, signature: []byte(EventSignature), next: []byte(dstr)}, // fill seq later
	}

	return recvr, nil
}

func (r *receiver) receiveLoop(ctx context.Context, height HexInt, seq uint64, sendCallback func(rs []*chain.Receipt) error) error {
	if err := r.syncVerifier(height); err != nil {
		return errors.Wrap(err, "ReceiveLoop; ")
	}
	return r.cl.MonitorBlock(ctx, r.evtReq,
		func(conn *websocket.Conn, v *BlockNotification) error {
			if v.Height != r.evtReq.Height {
				r.log.WithFields(log.Fields{"ExpectedHeight": r.evtReq.Height, "ReceivedHeight": v.Height}).Error(" BlockNotification has height different than one expected from the requested event ")
				return errors.New(RECONNECT_ON_UNEXPECTED_HEIGHT)
			}
			if header, rps, err := r.verify(v); err != nil {
				return errors.Wrap(err, "ReceiveLoop; Verify: ")
			} else {
				htNum, hterr := v.Height.Value()
				if hterr != nil {
					return errors.Wrapf(err, "ReceiveLoop; Conversion Error at Height %v ", v.Height)
				}
				validatorForNextBlock, err := r.getNewValidatorState(header)
				if err != nil {
					return errors.Wrap(err, "ReceiveLoop; ")
				}
				seqForNextEventLog := r.evtLogRawFilter.seq
				if len(rps) > 0 {
					seqForNextEventLog, err = r.getVerifiedSequenceNum(r.evtLogRawFilter.seq, rps)
					if err != nil {
						return errors.Wrap(err, "ReceiveLoop; Verify Sequence: ")
					}
					if err := sendCallback(rps); err != nil {
						return errors.Wrap(err, "ReceiveLoop; sendCallback: ")
					}
					r.log.WithFields(log.Fields{"CurHeight": r.evtReq.Height, "ReceiptLength": len(rps), "CurSeq": r.evtLogRawFilter.seq}).Info(" Receipts Sent ")
				}
				// Update state now that receipts (if any) has been sent
				// Since there isn't any error in the next code segment, state update will happen for sure
				// As such, there won't be the case when receipt is sent but state is not updated
				r.hv = validatorForNextBlock
				r.evtLogRawFilter.seq = seqForNextEventLog
				r.evtReq.Height = NewHexInt(int64(htNum + 1))

				r.log.WithFields(log.Fields{"NextHeight": r.evtReq.Height, "NextSeq": r.evtLogRawFilter.seq}).Debug(" Done: Verified Receipt and Updated State")
			}
			return nil
		},
		func(conn *websocket.Conn) {
			r.log.WithFields(log.Fields{"local": conn.LocalAddr().String()}).Info("connected")
			if r.retries > 0 {
				r.log.WithFields(log.Fields{"Previous Retry Count": r.retries}).Info("Reset to zero")
				r.retries = 0
			}
		},
		func(conn *websocket.Conn, err error) {
			r.log.WithFields(log.Fields{"error": err, "local": conn.LocalAddr().String()}).Warn("disconnected")
			_ = conn.Close()
		})
}

func (r *receiver) Subscribe(ctx context.Context, msgCh chan<- *chain.Message, opts chain.SubscribeOptions) (errCh <-chan error, err error) {
	if opts.Height < 1 {
		return nil, errors.New("Height of BlockChain should be positive number")
	}
	if opts.Seq < 1 {
		r.log.Warn("Received init link. Setting Sequence number to 1 ")
		opts.Seq = 1
	}

	r.evtReq.Height = NewHexInt(int64(opts.Height))
	r.evtLogRawFilter.seq = opts.Seq //common.NewHexInt(int64(opts.Seq)).Bytes()

	_errCh := make(chan error)
	go func() {
		var err error
		defer close(_errCh)
		cb := func(rs []*chain.Receipt) error {
			msgCh <- &chain.Message{Receipts: rs}
			return nil
		}
	RetryIfEOF:
		if err = r.receiveLoop(ctx, r.evtReq.Height, r.evtLogRawFilter.seq, cb); err != nil {
			if (err.Error() == RECONNECT_ON_UNEXPECTED_HEIGHT || isUnexpectedEOFError(err)) && r.retries < MAX_RETRY {
				r.retries++
				r.log.WithFields(log.Fields{
					"Retry Count ":       r.retries,
					"EventRequestHeight": r.evtReq.Height, "EventSequence": r.evtLogRawFilter.seq,
					"ValidatorHash": r.hv.validatorsHash, "ValidatorHeight": NewHexInt(int64(r.hv.height)),
				}).Warn("Retrying Websocket Connection")
				goto RetryIfEOF
			} else {
				r.log.WithFields(log.Fields{
					"EventRequestHeight": r.evtReq.Height, "EventSequence": r.evtLogRawFilter.seq,
					"ValidatorHash": r.hv.validatorsHash, "ValidatorHeight": NewHexInt(int64(r.hv.height)),
				}).Warn("State Info Before returning error ")
				_errCh <- err
			}
=======
	ok, err := vr.Verify(header, votes)
	if !ok {
		err = errors.New("verification failed")
	}
	if err != nil {
		return nil, err
	}
	return &vr, nil
}

func (r *receiver) syncVerifier(vr *Verifier, height int64) error {
	if height == vr.Next() {
		return nil
	}
	if vr.Next() > height {
		return fmt.Errorf(
			"invalid target height: verifier height (%d) > target height (%d)",
			vr.Next(), height)
	}

	type res struct {
		Height         int64
		Header         *BlockHeader
		Votes          []byte
		NextValidators []common.HexBytes
	}

	type req struct {
		height int64
		err    error
		res    *res
		retry  int64
	}

	r.log.WithFields(log.Fields{"height": vr.Next(), "target": height}).Debug("syncVerifier: start")

	for vr.Next() < height {
		rqch := make(chan *req, SyncVerifierMaxConcurrency)
		for i := vr.Next(); len(rqch) < cap(rqch); i++ {
			rqch <- &req{height: i}
		}
		sres := make([]*res, 0, len(rqch))
		for q := range rqch {
			switch {
			case q.err != nil:
				if q.retry > 0 {
					q.retry--
					q.res, q.err = nil, nil
					rqch <- q
					continue
				}
				r.log.WithFields(log.Fields{
					"height": q.height, "error": q.err.Error()}).Debug("syncVerifier: req error")
				sres = append(sres, nil)
				if len(sres) == cap(sres) {
					close(rqch)
				}
			case q.res != nil:
				sres = append(sres, q.res)
				if len(sres) == cap(sres) {
					close(rqch)
				}
			default:
				go func(q *req) {
					defer func() {
						time.Sleep(500 * time.Millisecond)
						rqch <- q
					}()
					if q.res == nil {
						q.res = &res{}
					}
					q.res.Height = q.height
					q.res.Header, q.err = r.cl.getBlockHeaderByHeight(q.height)
					if q.err != nil {
						q.err = errors.Wrapf(q.err, "syncVerifier: getBlockHeader: %v", q.err)
						return
					}
					q.res.Votes, q.err = r.cl.GetVotesByHeight(
						&BlockHeightParam{Height: NewHexInt(int64(q.height))})
					if q.err != nil {
						q.err = errors.Wrapf(q.err, "syncVerifier: GetVotesByHeight: %v", q.err)
						return
					}
					if len(vr.Validators(q.res.Header.NextValidatorsHash)) == 0 {
						q.res.NextValidators, q.err = r.cl.getValidatorsByHash(q.res.Header.NextValidatorsHash)
						if q.err != nil {
							q.err = errors.Wrapf(q.err, "syncVerifier: getValidatorsByHash: %v", q.err)
							return
						}
					}
				}(q)
			}
		}
		// filter nil
		_sres, sres := sres, sres[:0]
		for _, v := range _sres {
			if v != nil {
				sres = append(sres, v)
			}
		}
		// sort and forward notifications
		if len(sres) > 0 {
			sort.SliceStable(sres, func(i, j int) bool {
				return sres[i].Height < sres[j].Height
			})
			for _, r := range sres {
				if vr.Next() == r.Height {
					err := vr.Update(r.Header, r.NextValidators)
					if err != nil {
						return errors.Wrapf(err, "syncVerifier: Update: %v", err)
					}
				}
			}
			r.log.WithFields(log.Fields{"height": vr.Next(), "target": height}).Debug("syncVerifier: syncing")
		}
	}

	r.log.WithFields(log.Fields{"height": vr.Next()}).Debug("syncVerifier: complete")
	return nil
}

func (r *receiver) receiveLoop(ctx context.Context, startHeight, startSeq uint64, callback func(rs []*chain.Receipt) error) (err error) {

	blockReq, logFilter := r.blockReq, r.logFilter // copy

	blockReq.Height, logFilter.seq = NewHexInt(int64(startHeight)), startSeq

	var vr *Verifier
	if r.opts.Verifier != nil {
		vr, err = r.newVerifer(r.opts.Verifier)
		if err != nil {
			return err
		}
	}

	type res struct {
		Height         int64
		Hash           common.HexBytes
		Header         *BlockHeader
		Votes          []byte
		NextValidators []common.HexBytes
		Receipts       []*chain.Receipt
	}

	ech := make(chan error)                                           // error channel
	rech := make(chan struct{}, 1)                                    // reconnect channel
	bnch := make(chan *BlockNotification, MonitorBlockMaxConcurrency) // block notification channel
	brch := make(chan *res, cap(bnch))                                // block result channel

	reconnect := func() {
		select {
		case rech <- struct{}{}:
		default:
		}
		for len(brch) > 0 || len(bnch) > 0 {
			select {
			case <-brch: // clear block result channel
			case <-bnch: // clear block notification channel
			}
		}
	}

	next := int64(startHeight) // next block height to process

	// subscribe to monitor block
	ctxMonitorBlock, cancelMonitorBlock := context.WithCancel(ctx)
	reconnect()

loop:
	for {
		select {
		case <-ctx.Done():
			return nil

		case err := <-ech:
			return err

		case <-rech:
			cancelMonitorBlock()
			ctxMonitorBlock, cancelMonitorBlock = context.WithCancel(ctx)

			// start new monitor loop
			go func(ctx context.Context, cancel context.CancelFunc) {
				defer cancel()
				blockReq.Height = NewHexInt(next)
				err := r.cl.MonitorBlock(ctx, &blockReq,
					func(conn *websocket.Conn, v *BlockNotification) error {
						if !errors.Is(ctx.Err(), context.Canceled) {
							bnch <- v
						}
						return nil
					},
					func(conn *websocket.Conn) {},
					func(c *websocket.Conn, err error) {})
				if err != nil && !errors.Is(err, context.Canceled) {
					ech <- err
				}
			}(ctxMonitorBlock, cancelMonitorBlock)

			// sync verifier
			if err := r.syncVerifier(vr, next); err != nil {
				return errors.Wrapf(err, "sync verifier: %v", err)
			}

		case br := <-brch:
			for ; br != nil; next++ {
				r.log.WithFields(log.Fields{"height": br.Height}).Debug("block notification")

				if vr != nil {
					ok, err := vr.Verify(br.Header, br.Votes)
					if !ok || err != nil {
						if err != nil {
							r.log.WithFields(log.Fields{"height": br.Height, "error": err}).Debug("receiveLoop: verification error")
						} else if !ok {
							r.log.WithFields(log.Fields{"height": br.Height, "hash": br.Hash}).Debug("receiveLoop: invalid header")
						}
						reconnect() // reconnect websocket
						r.log.WithFields(log.Fields{"height": br.Height, "hash": br.Hash}).Error("reconnect: verification failed")
						break
					}
					if err := vr.Update(br.Header, br.NextValidators); err != nil {
						return errors.Wrapf(err, "receiveLoop: update verifier: %v", err)
					}
				}
				if err := callback(br.Receipts); err != nil {
					return errors.Wrapf(err, "receiveLoop: callback: %v", err)
				}
				if br = nil; len(brch) > 0 {
					br = <-brch
				}
			}
		default:
			select {
			default:
			case bn := <-bnch:

				type req struct {
					height  int64
					hash    HexBytes
					indexes [][]HexInt
					events  [][][]HexInt

					retry int

					err error
					res *res
				}

				qch := make(chan *req, cap(bnch))
				for i := int64(0); bn != nil; i++ {
					height, err := bn.Height.Value()
					if err != nil {
						panic(err)
					} else if height != next+i {
						r.log.WithFields(log.Fields{
							"height": log.Fields{"got": height, "expected": next + i},
						}).Error("reconnect: missing block notification")
						reconnect()
						continue loop
					}
					qch <- &req{
						height:  height,
						hash:    bn.Hash,
						indexes: bn.Indexes,
						events:  bn.Events,
						retry:   3,
					} // fill qch with requests
					if bn = nil; len(bnch) > 0 && len(qch) < cap(qch) {
						bn = <-bnch
					}
				}

				brs := make([]*res, 0, len(qch))
				for q := range qch {
					switch {
					case q.err != nil:
						if q.retry > 0 {
							q.retry--
							q.res, q.err = nil, nil
							qch <- q
							continue
						}
						r.log.WithFields(log.Fields{"height": q.height, "error": q.err}).Debug("receiveLoop: req error")
						brs = append(brs, nil)
						if len(brs) == cap(brs) {
							close(qch)
						}

					case q.res != nil:
						brs = append(brs, q.res)
						if len(brs) == cap(brs) {
							close(qch)
						}

					default:
						go func(q *req) {
							defer func() {
								time.Sleep(500 * time.Millisecond)
								qch <- q
							}()
							if q.res == nil {
								q.res = &res{}
							}
							q.res.Height = q.height
							q.res.Hash, q.err = q.hash.Value()
							if q.err != nil {
								q.err = errors.Wrapf(q.err,
									"invalid hash: height=%v, hash=%v, %v", q.height, q.hash, q.err)
								return
							}

							q.res.Header, q.err = r.cl.getBlockHeaderByHeight(q.height)
							if q.err != nil {
								q.err = errors.Wrapf(q.err, "getBlockHeader: %v", q.err)
								return
							}
							// fetch votes, next validators only if verifier exists
							if vr != nil {
								q.res.Votes, q.err = r.cl.GetVotesByHeight(
									&BlockHeightParam{Height: NewHexInt(int64(q.height))})
								if q.err != nil {
									q.err = errors.Wrapf(q.err, "GetVotesByHeight: %v", q.err)
									return
								}
								if len(vr.Validators(q.res.Header.NextValidatorsHash)) == 0 {
									q.res.NextValidators, q.err = r.cl.getValidatorsByHash(q.res.Header.NextValidatorsHash)
									if q.err != nil {
										q.err = errors.Wrapf(q.err, "getValidatorsByHash: %v", q.err)
										return
									}
								}
							}

							if len(q.indexes) > 0 && len(q.events) > 0 {
								var hr BlockHeaderResult
								_, err := codec.RLP.UnmarshalFromBytes(q.res.Header.Result, &hr)
								if q.err != nil {
									q.err = errors.Wrapf(q.err, "BlockHeaderResult.UnmarshalFromBytes: %v", err)
									return
								}
								for i, index := range q.indexes[0] {
									p := &ProofEventsParam{
										Index:     index,
										BlockHash: q.hash,
										Events:    q.events[0][i],
									}
									proofs, err := r.cl.GetProofForEvents(p)
									if err != nil {
										q.err = errors.Wrapf(err, "GetProofForEvents: %v", err)
										return
									}
									if len(proofs) != 1+len(p.Events) { // num_receipt + num_events
										q.err = errors.Wrapf(q.err,
											"Proof does not include all events: len(proofs)=%d, expected=%d",
											len(proofs), len(p.Events)+1,
										)
										return
									}

									// Processing receipt index
									serializedReceipt, err := mptProve(index, proofs[0], hr.ReceiptHash)
									if err != nil {
										q.err = errors.Wrapf(err, "MPTProve Receipt: %v", err)
										return
									}
									var result TxResult
									_, err = codec.RLP.UnmarshalFromBytes(serializedReceipt, &result)
									if err != nil {
										q.err = errors.Wrapf(err, "Unmarshal Receipt: %v", err)
										return
									}

									idx, _ := index.Value()
									receipt := &chain.Receipt{
										Index:  uint64(idx),
										Height: uint64(q.height),
									}
									for j := 0; j < len(p.Events); j++ {
										// nextEP is pointer to event where sequence has caught up
										serializedEventLog, err := mptProve(
											p.Events[j], proofs[j+1], common.HexBytes(result.EventLogsHash))
										if err != nil {
											q.err = errors.Wrapf(err, "event.MPTProve: %v", err)
											return
										}
										var el EventLog
										_, err = codec.RLP.UnmarshalFromBytes(serializedEventLog, &el)
										if err != nil {
											q.err = errors.Wrapf(err, "event.UnmarshalFromBytes: %v", err)
											return
										}

										if bytes.Equal(el.Addr, logFilter.addr) &&
											bytes.Equal(el.Indexed[EventIndexSignature], logFilter.signature) &&
											bytes.Equal(el.Indexed[EventIndexNext], logFilter.next) {
											var seqGot common.HexInt
											seqGot.SetBytes(el.Indexed[EventIndexSequence])
											evt := &chain.Event{
												Next:     chain.BTPAddress(el.Indexed[EventIndexNext]),
												Sequence: seqGot.Uint64(),
												Message:  el.Data[0],
											}
											receipt.Events = append(receipt.Events, evt)
										} else {
											if !bytes.Equal(el.Addr, logFilter.addr) {
												r.log.WithFields(log.Fields{
													"height":   q.height,
													"got":      common.HexBytes(el.Addr),
													"expected": common.HexBytes(logFilter.addr)}).Error("invalid event: cannot match addr")
											}
											if !bytes.Equal(el.Indexed[EventIndexSignature], logFilter.signature) {
												r.log.WithFields(log.Fields{
													"height":   q.height,
													"got":      common.HexBytes(el.Indexed[EventIndexSignature]),
													"expected": common.HexBytes(logFilter.signature)}).Error("invalid event: cannot match sig")
											}
											if !bytes.Equal(el.Indexed[EventIndexNext], logFilter.next) {
												r.log.WithFields(log.Fields{
													"height":   q.height,
													"got":      common.HexBytes(el.Indexed[EventIndexNext]),
													"expected": common.HexBytes(logFilter.next)}).Error("invalid event: cannot match next")
											}
											q.err = errors.New("invalid event")
											return
										}
									}
									if len(receipt.Events) > 0 {
										if len(receipt.Events) == len(p.Events) {
											q.res.Receipts = append(q.res.Receipts, receipt)
										} else {
											r.log.WithFields(log.Fields{
												"height":              q.height,
												"receipt_index":       index,
												"got_num_events":      len(receipt.Events),
												"expected_num_events": len(p.Events)}).Info("failed to verify all events for the receipt")
											q.err = errors.New("failed to verify all events for the receipt")
											return
										}
									}
								}
							}
						}(q)
					}
				}
				// filter nil
				_brs, brs := brs, brs[:0]
				for _, v := range _brs {
					if v != nil {
						brs = append(brs, v)
					}
				}
				// sort and forward notifications
				if len(brs) > 0 {
					sort.SliceStable(brs, func(i, j int) bool {
						return brs[i].Height < brs[j].Height
					})
					for i, d := range brs {
						if d.Height == int64(next)+int64(i) {
							brch <- d
						}
					}
				}
			}
		}
	}

}

func (r *receiver) Subscribe(
	ctx context.Context, msgCh chan<- *chain.Message,
	opts chain.SubscribeOptions) (errCh <-chan error, err error) {

	opts.Seq++

	if opts.Height < 1 {
		opts.Height = 1
	}

	_errCh := make(chan error)
	go func() {
		defer close(_errCh)
		err := r.receiveLoop(ctx, opts.Height, opts.Seq, func(receipts []*chain.Receipt) error {
			for _, receipt := range receipts {
				events := receipt.Events[:0]
				for _, event := range receipt.Events {
					switch {
					case event.Sequence == opts.Seq:
						events = append(events, event)
						opts.Seq++
					case event.Sequence > opts.Seq:
						r.log.WithFields(log.Fields{
							"seq": log.Fields{"got": event.Sequence, "expected": opts.Seq},
						}).Error("invalid event seq")
						return fmt.Errorf("invalid event seq")
					}
				}
				receipt.Events = events
			}
			if len(receipts) > 0 {
				msgCh <- &chain.Message{Receipts: receipts}
			}
			return nil
		})
		if err != nil {
			r.log.Errorf("receiveLoop terminated: %v", err)
			_errCh <- err
>>>>>>> 31038ff2
		}
		r.log.Warnf("Receive Loop Terminated; err %+v", err)
	}()
	return _errCh, nil
<<<<<<< HEAD
}

func (r *receiver) getNewValidatorState(header *BlockHeader) (*headerValidator, error) {
	nhv := &headerValidator{
		validators:     r.hv.validators,
		validatorsHash: r.hv.validatorsHash,
		height:         r.hv.height + 1, // point to the next block
	}
	if bytes.Equal(header.NextValidatorsHash, r.hv.validatorsHash) { // If same validatorHash, only update height to point to the next block
		return nhv, nil
	}
	if vs, err := getValidatorsFromHash(r.cl, header.NextValidatorsHash); err != nil {
		return nil, errors.Wrap(err, "verifyHeader; ")
	} else {
		r.log.WithFields(log.Fields{"Height": NewHexInt(int64(nhv.height)), "NewValidatorHash": common.HexBytes(header.NextValidatorsHash), "OldValidatorHash": r.hv.validatorsHash}).Info(" Updating Validator Hash ")
		nhv.validatorsHash = header.NextValidatorsHash
		nhv.validators = vs
	}
	return nhv, nil
}

func (r *receiver) getVerifiedSequenceNum(expectedSeq uint64, receipts []*chain.Receipt) (uint64, error) {
	for _, receipt := range receipts {
		newEvents := []*chain.Event{}
		for _, event := range receipt.Events {
			switch {
			case event.Sequence == expectedSeq:
				newEvents = append(newEvents, event)
				expectedSeq++
			case event.Sequence > expectedSeq: // event.sequencce - expectedSeq has not been considered or is missed ?
				r.log.WithFields(log.Fields{"Expected": expectedSeq, "Got": event.Sequence}).Error("Current event log sequence higher than expected")
				return expectedSeq, errors.New("Invalid Sequence for event log of receipt ")
			}
		}
		receipt.Events = newEvents
	}
	return expectedSeq, nil
=======
>>>>>>> 31038ff2
}<|MERGE_RESOLUTION|>--- conflicted
+++ resolved
@@ -20,12 +20,6 @@
 	"bytes"
 	"context"
 	"encoding/json"
-<<<<<<< HEAD
-
-	"github.com/gorilla/websocket"
-	"github.com/icon-project/icon-bridge/cmd/btpsimple/chain"
-	"github.com/icon-project/icon-bridge/common"
-=======
 	"fmt"
 	"sort"
 	"time"
@@ -34,7 +28,6 @@
 	"github.com/icon-project/goloop/common"
 	"github.com/icon-project/goloop/common/codec"
 	"github.com/icon-project/icon-bridge/cmd/btpsimple/chain"
->>>>>>> 31038ff2
 	"github.com/icon-project/icon-bridge/common/log"
 	"github.com/pkg/errors"
 )
@@ -47,13 +40,10 @@
 )
 const MAX_RETRY = 3
 const RECONNECT_ON_UNEXPECTED_HEIGHT = "Unexpected Block Height. Should Reconnect"
-<<<<<<< HEAD
-=======
 const (
 	SyncVerifierMaxConcurrency = 300 // 150
 	MonitorBlockMaxConcurrency = 300
 )
->>>>>>> 31038ff2
 
 type receiverOptions struct {
 	Verifier *VerifierOptions `json:"verifier"`
@@ -75,16 +65,6 @@
 }
 
 type receiver struct {
-<<<<<<< HEAD
-	log             log.Logger
-	src             chain.BTPAddress
-	dst             chain.BTPAddress
-	cl              *client
-	evtLogRawFilter *eventLogRawFilter
-	evtReq          *BlockRequest
-	hv              *headerValidator
-	retries         int
-=======
 	log       log.Logger
 	src       chain.BTPAddress
 	dst       chain.BTPAddress
@@ -92,37 +72,11 @@
 	opts      receiverOptions
 	blockReq  BlockRequest
 	logFilter eventLogRawFilter
->>>>>>> 31038ff2
 }
 
 func NewReceiver(src, dst chain.BTPAddress, urls []string, opts map[string]interface{}, l log.Logger) (chain.Receiver, error) {
 	if len(urls) == 0 {
 		return nil, errors.New("List of Urls is empty")
-<<<<<<< HEAD
-	}
-	client := newClient(urls[0], l)
-
-	var recvOpts receiverOptions
-	if err := recvOpts.Unmarshal(opts); err != nil {
-		return nil, errors.Wrap(err, "Unmarshal recvOpts Error: ")
-	}
-
-	hv := headerValidator{}
-	vHash := recvOpts.Verifier.ValidatorsHash
-	if vs, err := getValidatorsFromHash(client, vHash); err != nil {
-		return nil, errors.Wrap(err, "getValidatorsFromHash; ")
-	} else {
-		hv.validatorsHash = vHash
-		hv.validators = vs
-		hv.height = recvOpts.Verifier.BlockHeight
-	}
-
-	dstr := dst.String()
-	ef := &EventFilter{Addr: Address(src.ContractAddress()), Signature: EventSignature, Indexed: []*string{&dstr}}
-	evtReq := &BlockRequest{EventFilters: []*EventFilter{ef}} // fill height later
-
-	efAddr, err := ef.Addr.Value()
-=======
 	}
 	client := newClient(urls[0], l)
 
@@ -181,120 +135,9 @@
 	}
 	votes, err := r.cl.GetVotesByHeight(
 		&BlockHeightParam{Height: NewHexInt(vr.next)})
->>>>>>> 31038ff2
 	if err != nil {
-		return nil, errors.Wrap(err, "Get Value from EventFilter.Addr; ")
-	}
-<<<<<<< HEAD
-
-	recvr := &receiver{
-		log:             l,
-		src:             src,
-		dst:             dst,
-		cl:              client,
-		hv:              &hv,
-		retries:         0,
-		evtReq:          evtReq,
-		evtLogRawFilter: &eventLogRawFilter{addr: efAddr, signature: []byte(EventSignature), next: []byte(dstr)}, // fill seq later
-	}
-
-	return recvr, nil
-}
-
-func (r *receiver) receiveLoop(ctx context.Context, height HexInt, seq uint64, sendCallback func(rs []*chain.Receipt) error) error {
-	if err := r.syncVerifier(height); err != nil {
-		return errors.Wrap(err, "ReceiveLoop; ")
-	}
-	return r.cl.MonitorBlock(ctx, r.evtReq,
-		func(conn *websocket.Conn, v *BlockNotification) error {
-			if v.Height != r.evtReq.Height {
-				r.log.WithFields(log.Fields{"ExpectedHeight": r.evtReq.Height, "ReceivedHeight": v.Height}).Error(" BlockNotification has height different than one expected from the requested event ")
-				return errors.New(RECONNECT_ON_UNEXPECTED_HEIGHT)
-			}
-			if header, rps, err := r.verify(v); err != nil {
-				return errors.Wrap(err, "ReceiveLoop; Verify: ")
-			} else {
-				htNum, hterr := v.Height.Value()
-				if hterr != nil {
-					return errors.Wrapf(err, "ReceiveLoop; Conversion Error at Height %v ", v.Height)
-				}
-				validatorForNextBlock, err := r.getNewValidatorState(header)
-				if err != nil {
-					return errors.Wrap(err, "ReceiveLoop; ")
-				}
-				seqForNextEventLog := r.evtLogRawFilter.seq
-				if len(rps) > 0 {
-					seqForNextEventLog, err = r.getVerifiedSequenceNum(r.evtLogRawFilter.seq, rps)
-					if err != nil {
-						return errors.Wrap(err, "ReceiveLoop; Verify Sequence: ")
-					}
-					if err := sendCallback(rps); err != nil {
-						return errors.Wrap(err, "ReceiveLoop; sendCallback: ")
-					}
-					r.log.WithFields(log.Fields{"CurHeight": r.evtReq.Height, "ReceiptLength": len(rps), "CurSeq": r.evtLogRawFilter.seq}).Info(" Receipts Sent ")
-				}
-				// Update state now that receipts (if any) has been sent
-				// Since there isn't any error in the next code segment, state update will happen for sure
-				// As such, there won't be the case when receipt is sent but state is not updated
-				r.hv = validatorForNextBlock
-				r.evtLogRawFilter.seq = seqForNextEventLog
-				r.evtReq.Height = NewHexInt(int64(htNum + 1))
-
-				r.log.WithFields(log.Fields{"NextHeight": r.evtReq.Height, "NextSeq": r.evtLogRawFilter.seq}).Debug(" Done: Verified Receipt and Updated State")
-			}
-			return nil
-		},
-		func(conn *websocket.Conn) {
-			r.log.WithFields(log.Fields{"local": conn.LocalAddr().String()}).Info("connected")
-			if r.retries > 0 {
-				r.log.WithFields(log.Fields{"Previous Retry Count": r.retries}).Info("Reset to zero")
-				r.retries = 0
-			}
-		},
-		func(conn *websocket.Conn, err error) {
-			r.log.WithFields(log.Fields{"error": err, "local": conn.LocalAddr().String()}).Warn("disconnected")
-			_ = conn.Close()
-		})
-}
-
-func (r *receiver) Subscribe(ctx context.Context, msgCh chan<- *chain.Message, opts chain.SubscribeOptions) (errCh <-chan error, err error) {
-	if opts.Height < 1 {
-		return nil, errors.New("Height of BlockChain should be positive number")
-	}
-	if opts.Seq < 1 {
-		r.log.Warn("Received init link. Setting Sequence number to 1 ")
-		opts.Seq = 1
-	}
-
-	r.evtReq.Height = NewHexInt(int64(opts.Height))
-	r.evtLogRawFilter.seq = opts.Seq //common.NewHexInt(int64(opts.Seq)).Bytes()
-
-	_errCh := make(chan error)
-	go func() {
-		var err error
-		defer close(_errCh)
-		cb := func(rs []*chain.Receipt) error {
-			msgCh <- &chain.Message{Receipts: rs}
-			return nil
-		}
-	RetryIfEOF:
-		if err = r.receiveLoop(ctx, r.evtReq.Height, r.evtLogRawFilter.seq, cb); err != nil {
-			if (err.Error() == RECONNECT_ON_UNEXPECTED_HEIGHT || isUnexpectedEOFError(err)) && r.retries < MAX_RETRY {
-				r.retries++
-				r.log.WithFields(log.Fields{
-					"Retry Count ":       r.retries,
-					"EventRequestHeight": r.evtReq.Height, "EventSequence": r.evtLogRawFilter.seq,
-					"ValidatorHash": r.hv.validatorsHash, "ValidatorHeight": NewHexInt(int64(r.hv.height)),
-				}).Warn("Retrying Websocket Connection")
-				goto RetryIfEOF
-			} else {
-				r.log.WithFields(log.Fields{
-					"EventRequestHeight": r.evtReq.Height, "EventSequence": r.evtLogRawFilter.seq,
-					"ValidatorHash": r.hv.validatorsHash, "ValidatorHeight": NewHexInt(int64(r.hv.height)),
-				}).Warn("State Info Before returning error ")
-				_errCh <- err
-			}
-=======
+		return nil, err
+	}
 	ok, err := vr.Verify(header, votes)
 	if !ok {
 		err = errors.New("verification failed")
@@ -801,49 +644,7 @@
 		if err != nil {
 			r.log.Errorf("receiveLoop terminated: %v", err)
 			_errCh <- err
->>>>>>> 31038ff2
-		}
-		r.log.Warnf("Receive Loop Terminated; err %+v", err)
+		}
 	}()
 	return _errCh, nil
-<<<<<<< HEAD
-}
-
-func (r *receiver) getNewValidatorState(header *BlockHeader) (*headerValidator, error) {
-	nhv := &headerValidator{
-		validators:     r.hv.validators,
-		validatorsHash: r.hv.validatorsHash,
-		height:         r.hv.height + 1, // point to the next block
-	}
-	if bytes.Equal(header.NextValidatorsHash, r.hv.validatorsHash) { // If same validatorHash, only update height to point to the next block
-		return nhv, nil
-	}
-	if vs, err := getValidatorsFromHash(r.cl, header.NextValidatorsHash); err != nil {
-		return nil, errors.Wrap(err, "verifyHeader; ")
-	} else {
-		r.log.WithFields(log.Fields{"Height": NewHexInt(int64(nhv.height)), "NewValidatorHash": common.HexBytes(header.NextValidatorsHash), "OldValidatorHash": r.hv.validatorsHash}).Info(" Updating Validator Hash ")
-		nhv.validatorsHash = header.NextValidatorsHash
-		nhv.validators = vs
-	}
-	return nhv, nil
-}
-
-func (r *receiver) getVerifiedSequenceNum(expectedSeq uint64, receipts []*chain.Receipt) (uint64, error) {
-	for _, receipt := range receipts {
-		newEvents := []*chain.Event{}
-		for _, event := range receipt.Events {
-			switch {
-			case event.Sequence == expectedSeq:
-				newEvents = append(newEvents, event)
-				expectedSeq++
-			case event.Sequence > expectedSeq: // event.sequencce - expectedSeq has not been considered or is missed ?
-				r.log.WithFields(log.Fields{"Expected": expectedSeq, "Got": event.Sequence}).Error("Current event log sequence higher than expected")
-				return expectedSeq, errors.New("Invalid Sequence for event log of receipt ")
-			}
-		}
-		receipt.Events = newEvents
-	}
-	return expectedSeq, nil
-=======
->>>>>>> 31038ff2
 }