package bsc

import (
	"context"
	"fmt"
	"math/big"
	"testing"

<<<<<<< HEAD
	"github.com/icon-project/icon-bridge/cmd/btpsimple/chain"
	"github.com/icon-project/icon-bridge/common/log"
=======
	"github.com/icon-project/btp/cmd/btpsimple/chain"
	"github.com/icon-project/btp/common/log"
	"github.com/stretchr/testify/require"
>>>>>>> 5aca50d5
)

func newTestReceiver(t *testing.T) chain.Receiver {
	url := "http://localhost:8545"
	receiver, _ := NewReceiver("", "", []string{url}, nil, log.New())
	return receiver
}

func newTestClient(t *testing.T) *client {
	url := "http://localhost:8545"
	cls, err := NewClient([]string{url}, "", log.New())
	require.NoError(t, err)
	return cls
}

func TestSubscribeMessage(t *testing.T) {
	var src, dst chain.BTPAddress
	err := src.Set("btp://0x97.icon/0xAaFc8EeaEE8d9C8bD3262CCE3D73E56DeE3FB776")
	err = dst.Set("btp://0xf8aac3.icon/cxea19a7d6e9a926767d1d05eea467299fe461c0eb")
	if err != nil {
		fmt.Println(err)
	}

	recv := newTestReceiver(t).(*receiver)
	recv.src = src
	recv.dst = dst
	height := uint64(405)

	ctx, cancel := context.Background(), func() {}
	if deadline, ok := t.Deadline(); ok {
		ctx, cancel = context.WithDeadline(context.Background(), deadline)
	}
	defer cancel()

	msgCh, err := recv.SubscribeMessage(ctx, height, 6)
	require.NoError(t, err, "failed to subscribe message")

	startHeight := height
	for msg := range msgCh {
		t.Logf("received block: %d", height)
		if len(msg.Receipts) > 0 {
			require.Equal(t,
				msg.Receipts[0].Height, height,
				"receipts height should match block height")
		}

		height++
		if height > startHeight+10 {
			break
		}
	}
}

func TestReceiver_GetReceiptProofs(t *testing.T) {
	var src, dst chain.BTPAddress
	err := src.Set("btp://0x97.icon/0xAaFc8EeaEE8d9C8bD3262CCE3D73E56DeE3FB776")
	err = dst.Set("btp://0xf8aac3.icon/cxea19a7d6e9a926767d1d05eea467299fe461c0eb")
	if err != nil {
		fmt.Println(err)
	}

	r, _ := NewReceiver(src, dst, []string{"http://localhost:8545"}, nil, log.New())

	/* blockNotification := &BlockNotification{Height: big.NewInt(191)}
	receiptProofs, err := r.(*receiver).newReceiptProofs(blockNotification)

	//fmt.Println(receiptProofs[0].Proof)

	var bytes [][]byte
	_, err = codec.RLP.UnmarshalFromBytes(receiptProofs[0].Proof, &bytes)

	if err != nil {
		return
	} */

	block, err := r.(*receiver).cl.GetBlockByHeight(big.NewInt(191))
	fmt.Println(block.ReceiptHash())
	//fmt.Println(block.Hash())
	//fmt.Println(receiptProofs[0])
	//fmt.Println(len(bytes))
	//for _, proof := range bytes {
	//	fmt.Println(hexutil.Encode(proof))
	//}
}<|MERGE_RESOLUTION|>--- conflicted
+++ resolved
@@ -6,14 +6,9 @@
 	"math/big"
 	"testing"
 
-<<<<<<< HEAD
 	"github.com/icon-project/icon-bridge/cmd/btpsimple/chain"
 	"github.com/icon-project/icon-bridge/common/log"
-=======
-	"github.com/icon-project/btp/cmd/btpsimple/chain"
-	"github.com/icon-project/btp/common/log"
 	"github.com/stretchr/testify/require"
->>>>>>> 5aca50d5
 )
 
 func newTestReceiver(t *testing.T) chain.Receiver {
@@ -48,21 +43,36 @@
 	}
 	defer cancel()
 
-	msgCh, err := recv.SubscribeMessage(ctx, height, 6)
-	require.NoError(t, err, "failed to subscribe message")
+	srcMsgCh := make(chan *chain.Message)
+	srcErrCh, err := recv.Subscribe(ctx,
+		srcMsgCh,
+		chain.SubscribeOptions{
+			Seq:    0,
+			Height: height,
+		})
+	require.NoError(t, err, "failed to subscribe")
 
 	startHeight := height
-	for msg := range msgCh {
-		t.Logf("received block: %d", height)
-		if len(msg.Receipts) > 0 {
-			require.Equal(t,
-				msg.Receipts[0].Height, height,
-				"receipts height should match block height")
-		}
+	for {
+		select {
+		case err := <-srcErrCh:
+			t.Logf("subscription closed: %v", err)
+			t.FailNow()
+		case msg := <-srcMsgCh:
+			t.Logf("received block: %d", height)
 
-		height++
-		if height > startHeight+10 {
-			break
+			// validate receipts height matches block height
+			if len(msg.Receipts) > 0 {
+				require.Equal(t,
+					msg.Receipts[0].Height, height,
+					"receipts height should match block height")
+			}
+
+			// terminate the test after 10 blocks
+			height++
+			if height > startHeight+10 {
+				break
+			}
 		}
 	}
 }
