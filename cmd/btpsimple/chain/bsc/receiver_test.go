--- conflicted
+++ resolved
@@ -1,16 +1,14 @@
 package bsc
 
 import (
+	"context"
 	"fmt"
 	"math/big"
 	"testing"
 
 	"github.com/icon-project/icon-bridge/cmd/btpsimple/chain"
 	"github.com/icon-project/icon-bridge/common/log"
-<<<<<<< HEAD
-=======
 	"github.com/stretchr/testify/require"
->>>>>>> 31038ff2
 )
 
 func newTestReceiver(t *testing.T) chain.Receiver {
@@ -37,7 +35,7 @@
 	recv := newTestReceiver(t).(*receiver)
 	recv.src = src
 	recv.dst = dst
-	height := uint64(405)
+	height := uint64(614)
 
 	ctx, cancel := context.Background(), func() {}
 	if deadline, ok := t.Deadline(); ok {
@@ -49,7 +47,7 @@
 	srcErrCh, err := recv.Subscribe(ctx,
 		srcMsgCh,
 		chain.SubscribeOptions{
-			Seq:    0,
+			Seq:    12,
 			Height: height,
 		})
 	require.NoError(t, err, "failed to subscribe")
