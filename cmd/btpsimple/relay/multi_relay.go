--- conflicted
+++ resolved
@@ -8,12 +8,6 @@
 
 	"github.com/icon-project/icon-bridge/cmd/btpsimple/chain"
 	"github.com/icon-project/icon-bridge/cmd/btpsimple/chain/bsc"
-<<<<<<< HEAD
-
-	//"github.com/icon-project/icon-bridge/cmd/btpsimple/chain/hmny"
-=======
-	"github.com/icon-project/icon-bridge/cmd/btpsimple/chain/hmny"
->>>>>>> 31038ff2
 	"github.com/icon-project/icon-bridge/cmd/btpsimple/chain/icon"
 	"github.com/icon-project/icon-bridge/common/log"
 	"github.com/icon-project/icon-bridge/common/wallet"
@@ -53,20 +47,20 @@
 			); err != nil {
 				return nil, err
 			}
-		case "hmny":
-			if dst, err = hmny.NewSender(
-				rc.Src.Address,
-				rc.Dst.Address,
-				rc.Dst.Endpoint,
-				w.(*wallet.EvmWallet),
-				rc.Dst.Options,
-				l.WithFields(log.Fields{
-					log.FieldKeyPrefix: "tx_",
-					log.FieldKeyChain:  blockChain,
-				}),
-			); err != nil {
-				return nil, err
-			}
+		/* case "hmny":
+		if dst, err = hmny.NewSender(
+			rc.Src.Address,
+			rc.Dst.Address,
+			rc.Dst.Endpoint,
+			w.(*wallet.EvmWallet),
+			rc.Dst.Options,
+			l.WithFields(log.Fields{
+				log.FieldKeyPrefix: "tx_",
+				log.FieldKeyChain:  blockChain,
+			}),
+		); err != nil {
+			return nil, err
+		} */
 		case "bsc":
 			if dst, err = bsc.NewSender(
 				rc.Src.Address,
@@ -98,19 +92,19 @@
 			); err != nil {
 				return nil, err
 			}
-		case "hmny":
-			if src, err = hmny.NewReceiver(
-				rc.Src.Address,
-				rc.Dst.Address,
-				rc.Src.Endpoint,
-				rc.Src.Options,
-				l.WithFields(log.Fields{
-					log.FieldKeyPrefix: "rx_",
-					log.FieldKeyChain:  blockChain,
-				}),
-			); err != nil {
-				return nil, err
-			}
+		/* case "hmny":
+		if src, err = hmny.NewReceiver(
+			rc.Src.Address,
+			rc.Dst.Address,
+			rc.Src.Endpoint,
+			rc.Src.Options,
+			l.WithFields(log.Fields{
+				log.FieldKeyPrefix: "rx_",
+				log.FieldKeyChain:  blockChain,
+			}),
+		); err != nil {
+			return nil, err
+		} */
 		case "bsc":
 			if src, err = bsc.NewReceiver(
 				rc.Src.Address,
