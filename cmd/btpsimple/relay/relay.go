package relay

import (
	"context"
	"fmt"
	"time"

	"github.com/icon-project/icon-bridge/cmd/btpsimple/chain"
	"github.com/icon-project/icon-bridge/common/errors"
	"github.com/icon-project/icon-bridge/common/log"
)

const (
	relayTickerInterval                  = 5 * time.Second
	relayTriggerReceiptsCount            = 20
	relayTxSendWaitInterval              = time.Second / 2
	relayTxReceiptWaitInterval           = time.Second
	relayInsufficientBalanceWaitInterval = 30 * time.Second
)

type Relay interface {
	Start(ctx context.Context) (err error)
}

func NewRelay(cfg *RelayConfig, src chain.Receiver, dst chain.Sender, log log.Logger) (Relay, error) {
	r := &relay{
		cfg: cfg,
		log: log,
		src: src,
		dst: dst,
	}
	return r, nil
}

type relay struct {
	cfg *RelayConfig
	log log.Logger
	src chain.Receiver
	dst chain.Sender
}

func (r *relay) rxHeight(linkRxHeight uint64) uint64 {
	height := linkRxHeight
	if r.cfg.Src.Offset > height {
		height = r.cfg.Src.Offset
	}
	return height
}

func (r *relay) Start(ctx context.Context) error {

	link, err := r.dst.Status(ctx)
	if err != nil {
		return err
	}
	r.log.Infof("init: link.rxSeq=%d, link.rxHeight=%d", link.RxSeq, link.RxHeight)

	srcMsgCh := make(chan *chain.Message)
	srcErrCh, err := r.src.Subscribe(ctx,
		srcMsgCh,
		chain.SubscribeOptions{
			Seq:    link.RxSeq,
			Height: r.rxHeight(link.RxHeight),
		})
	if err != nil {
		return err
	}

	srcMsg := &chain.Message{
		From: r.cfg.Src.Address,
	}

	filterSrcMsg := func(rxHeight, rxSeq uint64) (missingRxSeq uint64) {
		receipts := srcMsg.Receipts[:0]
		for _, receipt := range srcMsg.Receipts {
			if receipt.Height < rxHeight {
				continue
			}
			events := receipt.Events[:0]
			for _, event := range receipt.Events {
				if event.Sequence > rxSeq {
					rxSeq++
					if event.Sequence != rxSeq {
						return rxSeq
					}
					events = append(events, event)
				}
			}
			receipt.Events = events
			if len(receipt.Events) > 0 {
				receipts = append(receipts, receipt)
			}
		}
		srcMsg.Receipts = receipts
		return 0
	}

	relayCh := make(chan struct{}, 1)
	relayTicker := time.NewTicker(relayTickerInterval)
	defer relayTicker.Stop()
	relaySignal := func() {
		select {
		case relayCh <- struct{}{}:
		default:
		}
		relayTicker.Reset(relayTickerInterval)
		r.log.Debug("relaySignal")
	}

	txBlockHeight := link.CurrentHeight

	for {
		select {
		case <-ctx.Done():
			return ctx.Err()

		case <-relayTicker.C:
			relaySignal()

		case err := <-srcErrCh:
			return err

		case msg := <-srcMsgCh:

			var seqBegin, seqEnd uint64
			receipts := msg.Receipts[:0]
			for _, receipt := range msg.Receipts {
				if len(receipt.Events) > 0 {
					if seqBegin == 0 {
						seqBegin = receipt.Events[0].Sequence
					}
					seqEnd = receipt.Events[len(receipt.Events)-1].Sequence
					receipts = append(receipts, receipt)
				}
			}
			msg.Receipts = receipts

			if len(msg.Receipts) > 0 {
				r.log.WithFields(log.Fields{
					"seq": []uint64{seqBegin, seqEnd}}).Info("srcMsg added")
				srcMsg.Receipts = append(srcMsg.Receipts, msg.Receipts...)
				if len(srcMsg.Receipts) > relayTriggerReceiptsCount {
					relaySignal()
				}
			}

		case <-relayCh:

			link, err = r.dst.Status(ctx)
			if err != nil {
				r.log.WithFields(log.Fields{"error": err}).Debug("dst.Status: failed")
				if errors.Is(err, context.Canceled) {
					r.log.WithFields(log.Fields{"error": err}).Error("dst.Status: failed")
					return err
				}
				// TODO decide whether to ignore error or not
				continue
			}

<<<<<<< HEAD
=======
			if link.CurrentHeight < txBlockHeight {
				continue // skip until dst.Status is updated
			}

>>>>>>> 31038ff2
			if missing := filterSrcMsg(link.RxHeight, link.RxSeq); missing > 0 {
				r.log.WithFields(log.Fields{"rxSeq": missing}).Error("missing event sequence")
				return fmt.Errorf("missing event sequence")
			}

			tx, newMsg, err := r.dst.Segment(ctx, srcMsg)
			if err != nil {
				return err
			} else if tx == nil { // ignore if tx is nil
				continue
			}

		sendLoop:
			for i, err := 1, tx.Send(ctx); true; i, err = i+1, tx.Send(ctx) {
				switch {
				case err == nil:
					break sendLoop
				case errors.Is(err, context.Canceled):
					r.log.WithFields(log.Fields{"id": tx.ID(), "error": err}).Error("tx.Send failed")
					return err
				case errors.Is(err, chain.ErrInsufficientBalance):
					r.log.WithFields(log.Fields{"error": err}).Error(
						"add balance to relay account: waiting for %v", relayInsufficientBalanceWaitInterval)
					time.Sleep(relayInsufficientBalanceWaitInterval)
				default:
					time.Sleep(relayTxSendWaitInterval) // wait before sending tx
					r.log.WithFields(log.Fields{"error": err}).Debugf("tx.Send: retry=%d", i)
				}
			}

			retryCount := 0
		waitLoop:
<<<<<<< HEAD
			for _, err := tx.Receipt(ctx); retryCount < 30; _, err = tx.Receipt(ctx) {
=======
			for blockHeight, err := tx.Receipt(ctx); retryCount < 30; _, err = tx.Receipt(ctx) {
>>>>>>> 31038ff2
				switch {
				case err == nil:
					newMsg.From = srcMsg.From
					srcMsg = newMsg
					txBlockHeight = blockHeight
					break waitLoop
				case errors.Is(err, context.Canceled):
					r.log.WithFields(log.Fields{"error": err}).Error("tx.Receipt failed")
					return err
				case errors.Is(err, chain.ErrGasLimitExceeded):
					// increase transaction gas limit
				case errors.Is(err, chain.ErrBlockGasLimitExceeded):
					// reduce batch size
				case errors.Is(err, chain.ErrBMCRevertInvalidSeqNumber):
					// messages skipped; refetch from source

				default:
					time.Sleep(relayTxReceiptWaitInterval) // wait before asking for receipt
					r.log.WithFields(log.Fields{"error": err, "retry": retryCount + 1}).Debug("tx.Receipt: retry")
				}
				retryCount++
			}

		}

	}
}<|MERGE_RESOLUTION|>--- conflicted
+++ resolved
@@ -157,13 +157,10 @@
 				continue
 			}
 
-<<<<<<< HEAD
-=======
 			if link.CurrentHeight < txBlockHeight {
 				continue // skip until dst.Status is updated
 			}
 
->>>>>>> 31038ff2
 			if missing := filterSrcMsg(link.RxHeight, link.RxSeq); missing > 0 {
 				r.log.WithFields(log.Fields{"rxSeq": missing}).Error("missing event sequence")
 				return fmt.Errorf("missing event sequence")
@@ -196,11 +193,7 @@
 
 			retryCount := 0
 		waitLoop:
-<<<<<<< HEAD
-			for _, err := tx.Receipt(ctx); retryCount < 30; _, err = tx.Receipt(ctx) {
-=======
 			for blockHeight, err := tx.Receipt(ctx); retryCount < 30; _, err = tx.Receipt(ctx) {
->>>>>>> 31038ff2
 				switch {
 				case err == nil:
 					newMsg.From = srcMsg.From
