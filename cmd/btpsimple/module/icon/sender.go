--- conflicted
+++ resolved
@@ -113,13 +113,8 @@
 		}
 		size += buSize
 		if s.isOverLimit(size) {
-<<<<<<< HEAD
 			segment := &base.Segment{
-				Height: msg.height,
-=======
-			segment := &module.Segment{
 				Height:              msg.height,
->>>>>>> 5af2ade4
 				NumberOfBlockUpdate: msg.numberOfBlockUpdate,
 			}
 			if segment.TransactionParam, err = s.newTransactionParam(rm.From.String(), msg); err != nil {
@@ -176,13 +171,8 @@
 				//	return nil, fmt.Errorf("BlockProof + ReceiptProof + EventProof > limit")
 				//}
 				//
-<<<<<<< HEAD
 				segment := &base.Segment{
-					Height: msg.height,
-=======
-				segment := &module.Segment{
 					Height:              msg.height,
->>>>>>> 5af2ade4
 					NumberOfBlockUpdate: msg.numberOfBlockUpdate,
 					EventSequence:       msg.eventSequence,
 					NumberOfEvent:       msg.numberOfEvent,
@@ -219,13 +209,8 @@
 		msg.ReceiptProofs = append(msg.ReceiptProofs, b)
 	}
 	//
-<<<<<<< HEAD
 	segment := &base.Segment{
-		Height: msg.height,
-=======
-	segment := &module.Segment{
 		Height:              msg.height,
->>>>>>> 5af2ade4
 		NumberOfBlockUpdate: msg.numberOfBlockUpdate,
 		EventSequence:       msg.eventSequence,
 		NumberOfEvent:       msg.numberOfEvent,
@@ -252,13 +237,7 @@
 	return err
 }
 
-<<<<<<< HEAD
-func (s *sender) Relay(segment *base.Segment) (base.GetResultParam, error) {
-	p, ok := segment.TransactionParam.(*TransactionParam)
-	if !ok {
-		return nil, fmt.Errorf("casting failure")
-=======
-func (s *sender) sendFragment(rmp *BMCRelayMethodParams, idx int) (module.GetResultParam, error) {
+func (s *sender) sendFragment(rmp *BMCRelayMethodParams, idx int) (base.GetResultParam, error) {
 	msgLen := txSizeLimit
 	if len(rmp.Messages) < msgLen {
 		msgLen = len(rmp.Messages)
@@ -281,7 +260,7 @@
 	return s.sendTransaction(p)
 }
 
-func (s *sender) Relay(segment *module.Segment) (module.GetResultParam, error) {
+func (s *sender) Relay(segment *base.Segment) (base.GetResultParam, error) {
 	p := segment.TransactionParam.(*TransactionParam)
 	rmp := p.Data.(*CallData).Params.(*BMCRelayMethodParams)
 
@@ -299,11 +278,10 @@
 			}
 		}
 		return ret, err
->>>>>>> 5af2ade4
-	}
-}
-
-func (s *sender) sendTransaction(p *TransactionParam) (module.GetResultParam, error) {
+	}
+}
+
+func (s *sender) sendTransaction(p *TransactionParam) (base.GetResultParam, error) {
 	thp := &TransactionHashParam{}
 SignLoop:
 	for {
@@ -378,15 +356,7 @@
 	if err != nil {
 		return nil, err
 	}
-<<<<<<< HEAD
 	ls := &base.BMCLinkStatus{}
-	ls.TxSeq, err = bs.TxSeq.Value()
-	ls.RxSeq, err = bs.RxSeq.Value()
-	ls.Verifier.Height, err = bs.Verifier.Height.Value()
-	ls.Verifier.Offset, err = bs.Verifier.Offset.Value()
-	ls.Verifier.LastHeight, err = bs.Verifier.LastHeight.Value()
-=======
-	ls := &module.BMCLinkStatus{}
 	if ls.TxSeq, err = bs.TxSeq.BigInt(); err != nil {
 		return nil, err
 	}
@@ -402,7 +372,6 @@
 	if ls.Verifier.LastHeight, err = bs.Verifier.LastHeight.Value(); err != nil {
 		return nil, err
 	}
->>>>>>> 5af2ade4
 	ls.BMRs = make([]struct {
 		Address      string
 		BlockCount   int64
