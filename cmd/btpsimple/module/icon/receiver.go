/*
 * Copyright 2021 ICON Foundation
 *
 * Licensed under the Apache License, Version 2.0 (the "License");
 * you may not use this file except in compliance with the License.
 * You may obtain a copy of the License at
 *
 *     http://www.apache.org/licenses/LICENSE-2.0
 *
 * Unless required by applicable law or agreed to in writing, software
 * distributed under the License is distributed on an "AS IS" BASIS,
 * WITHOUT WARRANTIES OR CONDITIONS OF ANY KIND, either express or implied.
 * See the License for the specific language governing permissions and
 * limitations under the License.
 */

package icon

import (
	"bytes"
	"encoding/json"
	"fmt"
	"math/big"

	"github.com/gorilla/websocket"
<<<<<<< HEAD

	"github.com/icon-project/btp/cmd/btpsimple/module/base"
	"github.com/icon-project/btp/common"
=======
	"github.com/icon-project/btp/cmd/btpsimple/module"
>>>>>>> 5af2ade4
	"github.com/icon-project/btp/common/codec"
	"github.com/icon-project/btp/common/crypto"
	"github.com/icon-project/btp/common/intconv"
	"github.com/icon-project/btp/common/log"
	"github.com/icon-project/btp/common/mpt"
)

const (
	EventSignature      = "Message(str,int,bytes)"
	EventIndexSignature = 0
	EventIndexNext      = 1
	EventIndexSequence  = 2
)

type receiver struct {
	c   *Client
	src base.BtpAddress
	dst base.BtpAddress
	l   log.Logger
	opt struct {
	}

	evtLogRawFilter struct {
		addr      []byte
		signature []byte
		next      []byte
		seq       []byte
	}
	evtReq             *BlockRequest
	bh                 *BlockHeader
	isFoundOffsetBySeq bool
}

func (r *receiver) getBlockHeader(height HexInt) (*BlockHeader, error) {
	p := &BlockHeightParam{Height: height}
	b, err := r.c.GetBlockHeaderByHeight(p)
	if err != nil {
		return nil, mapError(err)
	}
	var bh BlockHeader
	_, err = codec.RLP.UnmarshalFromBytes(b, &bh)
	if err != nil {
		return nil, err
	}
	bh.serialized = b
	return &bh, nil
}

func (r *receiver) newBlockUpdate(v *BlockNotification) (*base.BlockUpdate, error) {
	bh, err := r.getBlockHeader(v.Height)
	if err != nil {
		return nil, err
	}
	blkHash, _ := v.Hash.Value()
	if !bytes.Equal(blkHash, crypto.SHA3Sum256(bh.serialized)) {
		return nil, fmt.Errorf("mismatch block hash with BlockNotification")
	}

	var update BlockUpdate
	update.BlockHeader = bh.serialized
	vb, vbErr := r.c.GetVotesByHeight(&BlockHeightParam{Height: v.Height})
	if vbErr != nil {
		return nil, mapError(vbErr)
	}
	update.Votes = vb

	if r.bh == nil || !bytes.Equal(bh.NextValidatorsHash, r.bh.NextValidatorsHash) {
		dp := &DataHashParam{Hash: NewHexBytes(bh.NextValidatorsHash)}
		nvb, err := r.c.GetDataByHash(dp)
		if err != nil {
			return nil, mapError(err)
		}
		update.Validators = nvb
	}

	bu := &base.BlockUpdate{
		BlockHash: blkHash,
		Height:    bh.Height,
		Header:    bh.serialized,
	}
	bu.Proof, err = codec.RLP.MarshalToBytes(&update)
	if err != nil {
		return nil, err
	}
	r.bh = bh
	return bu, nil
}

func (r *receiver) newReceiptProofs(v *BlockNotification) ([]*base.ReceiptProof, error) {
	nextEp := 0
	rps := make([]*base.ReceiptProof, 0)
	if len(v.Indexes) > 0 {
		l := v.Indexes[0]
	RpLoop:
		for i, index := range l {
			p := &ProofEventsParam{BlockHash: v.Hash, Index: index, Events: v.Events[0][i]}
			proofs, err := r.c.GetProofForEvents(p)
			if err != nil {
				return nil, mapError(err)
			}
			if !r.isFoundOffsetBySeq {
			EpLoop:
				for j := 0; j < len(p.Events); j++ {
					if el, err := toEventLog(proofs[j+1]); err != nil {
						return nil, err
					} else if bytes.Equal(el.Addr, r.evtLogRawFilter.addr) &&
						bytes.Equal(el.Indexed[EventIndexSignature], r.evtLogRawFilter.signature) &&
						bytes.Equal(el.Indexed[EventIndexNext], r.evtLogRawFilter.next) &&
						bytes.Equal(el.Indexed[EventIndexSequence], r.evtLogRawFilter.seq) {
						r.isFoundOffsetBySeq = true
						r.l.Debugln("onCatchUp found offset sequence", j, v)
						if (j + 1) < len(p.Events) {
							nextEp = j + 1
							break EpLoop
						}
					}
				}
				if nextEp == 0 {
					continue RpLoop
				}
			}
			idx, _ := index.Value()
			rp := &base.ReceiptProof{
				Index:       int(idx),
				EventProofs: make([]*base.EventProof, 0),
			}
			if rp.Proof, err = codec.RLP.MarshalToBytes(proofs[0]); err != nil {
				return nil, err
			}
			for k := nextEp; k < len(p.Events); k++ {
				eIdx, _ := p.Events[k].Value()
				ep := &base.EventProof{
					Index: int(eIdx),
				}
				if ep.Proof, err = codec.RLP.MarshalToBytes(proofs[k+1]); err != nil {
					return nil, err
				}
				var evt *base.Event
				if evt, err = r.toEvent(proofs[k+1]); err != nil {
					return nil, err
				}
				rp.Events = append(rp.Events, evt)
				rp.EventProofs = append(rp.EventProofs, ep)
			}
			rps = append(rps, rp)
			nextEp = 0
		}
	}
	return rps, nil
}

func (r *receiver) toEvent(proof [][]byte) (*base.Event, error) {
	el, err := toEventLog(proof)
	if err != nil {
		return nil, err
	}
	if bytes.Equal(el.Addr, r.evtLogRawFilter.addr) &&
		bytes.Equal(el.Indexed[EventIndexSignature], r.evtLogRawFilter.signature) &&
		bytes.Equal(el.Indexed[EventIndexNext], r.evtLogRawFilter.next) {
<<<<<<< HEAD
		var i common.HexInt
		i.SetBytes(el.Indexed[EventIndexSequence])
		evt := &base.Event{
			Next: base.BtpAddress(el.Indexed[EventIndexNext]),
			Sequence: i.Int64(),
=======
		var i big.Int
		evt := &module.Event{
			Next: module.BtpAddress(el.Indexed[EventIndexNext]),
			Sequence: intconv.BigIntSetBytes(&i, el.Indexed[EventIndexSequence]),
>>>>>>> 5af2ade4
			Message: el.Data[0],
		}
		return evt, nil
	}
	return nil, fmt.Errorf("invalid event")
}

func toEventLog(proof [][]byte) (*EventLog, error) {
	mp, err := mpt.NewMptProof(proof)
	if err != nil {
		return nil, err
	}
	el := &EventLog{}
	if _, err := codec.RLP.UnmarshalFromBytes(mp.Leaf().Data, el); err != nil {
		return nil, fmt.Errorf("fail to parse EventLog on leaf err:%+v", err)
	}
	return el, nil
}

<<<<<<< HEAD
func (r *receiver) ReceiveLoop(height int64, seq int64, cb base.ReceiveCallback, scb func()) error {
=======
var bigIntOne = big.NewInt(1)
func (r *receiver) ReceiveLoop(height int64, seq *big.Int, cb module.ReceiveCallback, scb func()) error {
>>>>>>> 5af2ade4
	s := r.dst.String()
	ef := &EventFilter{
		Addr:      Address(r.src.Account()),
		Signature: EventSignature,
		Indexed:   []*string{&s},
	}
	r.evtReq = &BlockRequest{
		Height:       NewHexInt(height),
		EventFilters: []*EventFilter{ef},
	}

	if height < 1 {
		return fmt.Errorf("cannot catchup from zero height")
	}
	var err error
	if r.bh, err = r.getBlockHeader(NewHexInt(height - 1)); err != nil {
		return err
	}
	if seq.Cmp(bigIntOne) < 0 {
		r.isFoundOffsetBySeq = true
	}
	if r.evtLogRawFilter.addr, err = ef.Addr.Value(); err != nil {
		r.l.Panicf("ef.Addr.Value() err:%+v", err)
	}
	r.evtLogRawFilter.signature = []byte(EventSignature)
	r.evtLogRawFilter.next = []byte(s)
	r.evtLogRawFilter.seq = intconv.BigIntToBytes(seq)
	return r.c.MonitorBlock(r.evtReq,
		func(conn *websocket.Conn, v *BlockNotification) error {
			var err error
			var bu *base.BlockUpdate
			var rps []*base.ReceiptProof
			if bu, err = r.newBlockUpdate(v); err != nil {
				return err
			}
			if rps, err = r.newReceiptProofs(v); err != nil {
				return err
			} else if r.isFoundOffsetBySeq {
				cb(bu, rps)
			} else {
				cb(bu, nil)
			}
			return nil
		},
		func(conn *websocket.Conn) {
			r.l.Debugf("ReceiveLoop connected %s", conn.LocalAddr().String())
			if scb != nil {
				scb()
			}
		},
		func(conn *websocket.Conn, err error) {
			r.l.Debugf("onError %s err:%+v", conn.LocalAddr().String(), err)
			_ = conn.Close()
		})
}

func (r *receiver) StopReceiveLoop() {
	r.c.CloseAllMonitor()
}

func NewReceiver(src, dst base.BtpAddress, endpoint string, opt map[string]interface{}, l log.Logger) base.Receiver {
	r := &receiver{
		src: src,
		dst: dst,
		l:   l,
	}
	b, err := json.Marshal(opt)
	if err != nil {
		l.Panicf("fail to marshal opt:%#v err:%+v", opt, err)
	}
	if err = json.Unmarshal(b, &r.opt); err != nil {
		l.Panicf("fail to unmarshal opt:%#v err:%+v", opt, err)
	}
	r.c = NewClient(endpoint, l)
	return r
}<|MERGE_RESOLUTION|>--- conflicted
+++ resolved
@@ -23,13 +23,7 @@
 	"math/big"
 
 	"github.com/gorilla/websocket"
-<<<<<<< HEAD
-
 	"github.com/icon-project/btp/cmd/btpsimple/module/base"
-	"github.com/icon-project/btp/common"
-=======
-	"github.com/icon-project/btp/cmd/btpsimple/module"
->>>>>>> 5af2ade4
 	"github.com/icon-project/btp/common/codec"
 	"github.com/icon-project/btp/common/crypto"
 	"github.com/icon-project/btp/common/intconv"
@@ -189,18 +183,10 @@
 	if bytes.Equal(el.Addr, r.evtLogRawFilter.addr) &&
 		bytes.Equal(el.Indexed[EventIndexSignature], r.evtLogRawFilter.signature) &&
 		bytes.Equal(el.Indexed[EventIndexNext], r.evtLogRawFilter.next) {
-<<<<<<< HEAD
-		var i common.HexInt
-		i.SetBytes(el.Indexed[EventIndexSequence])
+		var i big.Int
 		evt := &base.Event{
 			Next: base.BtpAddress(el.Indexed[EventIndexNext]),
-			Sequence: i.Int64(),
-=======
-		var i big.Int
-		evt := &module.Event{
-			Next: module.BtpAddress(el.Indexed[EventIndexNext]),
 			Sequence: intconv.BigIntSetBytes(&i, el.Indexed[EventIndexSequence]),
->>>>>>> 5af2ade4
 			Message: el.Data[0],
 		}
 		return evt, nil
@@ -220,12 +206,8 @@
 	return el, nil
 }
 
-<<<<<<< HEAD
-func (r *receiver) ReceiveLoop(height int64, seq int64, cb base.ReceiveCallback, scb func()) error {
-=======
 var bigIntOne = big.NewInt(1)
-func (r *receiver) ReceiveLoop(height int64, seq *big.Int, cb module.ReceiveCallback, scb func()) error {
->>>>>>> 5af2ade4
+func (r *receiver) ReceiveLoop(height int64, seq *big.Int, cb base.ReceiveCallback, scb func()) error {
 	s := r.dst.String()
 	ef := &EventFilter{
 		Addr:      Address(r.src.Account()),
