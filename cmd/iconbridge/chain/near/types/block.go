--- conflicted
+++ resolved
@@ -57,13 +57,8 @@
 	return b.Header.Height
 }
 
-<<<<<<< HEAD
-func (b *Block) Hash() *CryptoHash {
-	return &b.Header.Hash
-=======
 func (b *Block) Hash() [32]byte {
 	return b.Header.Hash
->>>>>>> 012b5039
 }
 
 func (b *Block) ComputeInnerHash(innerLite HeaderInnerLite, innerRest HeaderInnerRest) ([]byte, error) {
