package types

import (
	"bytes"
	"fmt"
	"github.com/near/borsh-go"
)

type Header struct {
	Height                int64           `json:"height"`
	PreviousHeight        int64           `json:"prev_height"`
	EpochId               CryptoHash      `json:"epoch_id"`
	NextEpochId           CryptoHash      `json:"next_epoch_id"`
	Hash                  CryptoHash      `json:"hash"`
	PreviousBlockHash     CryptoHash      `json:"prev_hash"`
	PreviousStateRoot     CryptoHash      `json:"prev_state_root"`
	ChunkReceiptsRoot     CryptoHash      `json:"chunk_receipts_root"`
	ChunkHeadersRoot      CryptoHash      `json:"chunk_headers_root"`
	ChunkTransactionRoot  CryptoHash      `json:"chunk_tx_root"`
	OutcomeRoot           CryptoHash      `json:"outcome_root"`
	ChunksIncluded        uint8           `json:"chunks_included"`
<<<<<<< HEAD
	ChallengesRoot        CryptoHash      `json:"challenges_root"`
=======
	ChallengesRoot        []byte          `json:"challenges_root"`
>>>>>>> 012b5039
	Timestamp             Timestamp       `json:"timestamp_nanosec"`
	RandomValue           CryptoHash      `json:"random_value"`
	ValidatorProposals    []BlockProducer `json:"validator_proposals"`
	ChunkMask             []bool          `json:"chunk_mask"`
	GasPrice              BigInt          `json:"gas_price"`
	BlockOrdinal          uint64          `json:"block_ordinal"`
	TotalSupply           BigInt          `json:"total_supply"`
	ChallengesResult      []string        `json:"challenges_result"`
	LastFinalBlock        CryptoHash      `json:"last_final_block"`
	LastDSFinalBlock      CryptoHash      `json:"last_ds_final_block"`
	NextBlockProducerHash CryptoHash      `json:"next_bp_hash"`
	BlockMerkleRoot       CryptoHash      `json:"block_merkle_root"`
	EpochSyncDataHash     CryptoHash      `json:"epoch_sync_data_hash"`
	Approvals             []Signature     `json:"approvals"`
	Signature             Signature       `json:"signature"`
	LatestProtocolVersion uint32          `json:"latest_protocol_version"`
}

type HeaderInnerLite struct {
	Height                uint64
	EpochId               [32]byte
	NextEpochId           [32]byte
	PreviousStateRoot     [32]byte
	OutcomeRoot           [32]byte
	Timestamp             uint64
	NextBlockProducerHash [32]byte
	BlockMerkleRoot       [32]byte
}

func (h HeaderInnerLite) BorshSerialize() ([]byte, error) {
	serialized := new(bytes.Buffer)

	height, err := borsh.Serialize(h.Height)
	if err != nil {
		return nil, fmt.Errorf("failed to serialize HeaderInnerLite: Height")
	}

	timestamp, err := borsh.Serialize(h.Timestamp)
	if err != nil {
		return nil, fmt.Errorf("failed to serialize HeaderInnerLite: Timestamp")
	}

	serialized.Write(height)
	serialized.Write(h.EpochId[:])
	serialized.Write(h.NextEpochId[:])
	serialized.Write(h.PreviousStateRoot[:])
	serialized.Write(h.OutcomeRoot[:])
	serialized.Write(timestamp)
	serialized.Write(h.NextBlockProducerHash[:])
	serialized.Write(h.BlockMerkleRoot[:])

	return serialized.Bytes(), nil
}

type HeaderInnerRest struct {
	ChunkReceiptsRoot     [32]byte
	ChunkHeadersRoot      [32]byte
	ChunkTransactionRoot  [32]byte
	ChallengesRoot        []byte
<<<<<<< HEAD
	RandomValue           []byte
=======
	RandomValue           [32]byte
>>>>>>> 012b5039
	ValidatorProposals    []BlockProducer
	ChunkMask             []bool
	GasPrice              BigInt
	TotalSupply           BigInt
	ChallengesResult      []string
	LastFinalBlock        [32]byte
	LastDSFinalBlock      [32]byte
	BlockOrdinal          uint64
	PreviousHeight        uint64
	EpochSyncDataHash     [32]byte
	Approvals             []Signature
	LatestProtocolVersion uint32
}

func (h HeaderInnerRest) BorshSerialize() ([]byte, error) {
	serialized := new(bytes.Buffer)

	validatorProposals, err := borsh.Serialize(h.ValidatorProposals)
	if err != nil {
		return nil, fmt.Errorf("failed to serialize HeaderInnerRest: ValidatorProposals")
	}

	chunkMask, err := borsh.Serialize(h.ChunkMask)
	if err != nil {
		return nil, fmt.Errorf("failed to serialize HeaderInnerRest: ChunkMask")
	}

	gasPrice, err := borsh.Serialize(h.GasPrice)
	if err != nil {
		return nil, fmt.Errorf("failed to serialize HeaderInnerRest: GasPrice")
	}

	totalSupply, err := borsh.Serialize(h.TotalSupply)
	if err != nil {
		return nil, fmt.Errorf("failed to serialize HeaderInnerRest: TotalSupply")
	}

	challengesResult, err := borsh.Serialize(h.ChallengesResult)
	if err != nil {
		return nil, fmt.Errorf("failed to serialize HeaderInnerRest: ChallengesResult")
	}

	blockOrdinal, err := borsh.Serialize(h.BlockOrdinal)
	if err != nil {
		return nil, fmt.Errorf("failed to serialize HeaderInnerRest: BlockOrdinal")
	}

	previousHeight, err := borsh.Serialize(h.PreviousHeight)
	if err != nil {
		return nil, fmt.Errorf("failed to serialize HeaderInnerRest: PreviousHeight")
	}

	var epochSyncDataHash []byte
	if &h.EpochSyncDataHash != nil {
		epochSyncDataHash = append([]byte{1}, h.EpochSyncDataHash[:]...)
	} else {
		epochSyncDataHash = []byte{0}
	}

	var approvals []byte
	for i := 0; i < len(h.Approvals); i++ {
		if &h.Approvals[i] != nil {
			approvals = append(approvals, append([]byte{1}, h.Approvals[i].Bytes()...)...)
		} else {
			approvals = append(approvals, []byte{0}...)
		}
	}

	if len(h.Approvals) > 0 {
		len, _ := borsh.Serialize(uint32(len(h.Approvals)))
		approvals = append(len, approvals...)
	}

	latestProtocolVersion, err := borsh.Serialize(h.LatestProtocolVersion)
	if err != nil {
		return nil, fmt.Errorf("failed to serialize HeaderInnerRest: LatestProtocolVersion")
	}

	serialized.Write(h.ChunkReceiptsRoot[:])
	serialized.Write(h.ChunkHeadersRoot[:])
	serialized.Write(h.ChunkTransactionRoot[:])
	serialized.Write(h.ChallengesRoot[:])
	serialized.Write(h.RandomValue[:])
	serialized.Write(validatorProposals)
	serialized.Write(chunkMask)
	serialized.Write(gasPrice)
	serialized.Write(totalSupply)
	serialized.Write(challengesResult)
	serialized.Write(h.LastFinalBlock[:])
	serialized.Write(h.LastDSFinalBlock[:])
	serialized.Write(blockOrdinal)
	serialized.Write(previousHeight)
	serialized.Write(epochSyncDataHash)
	serialized.Write(approvals)
	serialized.Write(latestProtocolVersion)

	return serialized.Bytes(), nil
}<|MERGE_RESOLUTION|>--- conflicted
+++ resolved
@@ -19,11 +19,7 @@
 	ChunkTransactionRoot  CryptoHash      `json:"chunk_tx_root"`
 	OutcomeRoot           CryptoHash      `json:"outcome_root"`
 	ChunksIncluded        uint8           `json:"chunks_included"`
-<<<<<<< HEAD
-	ChallengesRoot        CryptoHash      `json:"challenges_root"`
-=======
 	ChallengesRoot        []byte          `json:"challenges_root"`
->>>>>>> 012b5039
 	Timestamp             Timestamp       `json:"timestamp_nanosec"`
 	RandomValue           CryptoHash      `json:"random_value"`
 	ValidatorProposals    []BlockProducer `json:"validator_proposals"`
@@ -83,11 +79,7 @@
 	ChunkHeadersRoot      [32]byte
 	ChunkTransactionRoot  [32]byte
 	ChallengesRoot        []byte
-<<<<<<< HEAD
-	RandomValue           []byte
-=======
 	RandomValue           [32]byte
->>>>>>> 012b5039
 	ValidatorProposals    []BlockProducer
 	ChunkMask             []bool
 	GasPrice              BigInt
