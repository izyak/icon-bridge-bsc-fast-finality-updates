// SPDX-License-Identifier: Apache-2.0

/*
 * Copyright 2021 ICON Foundation
 *
 * Licensed under the Apache License, Version 2.0 (the "License");
 * you may not use this file except in compliance with the License.
 * You may obtain a copy of the License at
 *
 *     http://www.apache.org/licenses/LICENSE-2.0
 *
 * Unless required by applicable law or agreed to in writing, software
 * distributed under the License is distributed on an "AS IS" BASIS,
 * WITHOUT WARRANTIES OR CONDITIONS OF ANY KIND, either express or implied.
 * See the License for the specific language governing permissions and
 * limitations under the License.
 */
<<<<<<< HEAD
pragma solidity >=0.5.0 <=0.8.2;
=======
pragma solidity >=0.8.0;
>>>>>>> e846b423

import "@openzeppelin/contracts-upgradeable/token/ERC20/ERC20Upgradeable.sol";
import "@openzeppelin/contracts-upgradeable/utils/ContextUpgradeable.sol";
import "@openzeppelin/contracts-upgradeable/proxy/utils/Initializable.sol";

contract ERC20TKN is Initializable, ContextUpgradeable, ERC20Upgradeable {

    function initialize(string memory name, string memory symbol, uint _decimals, uint _initialSupply) initializer public {
        __Context_init_unchained();
       __ERC20_init(name, symbol);
        _mint(msg.sender, _initialSupply* (10**uint256(_decimals)));
    }
}<|MERGE_RESOLUTION|>--- conflicted
+++ resolved
@@ -15,11 +15,7 @@
  * See the License for the specific language governing permissions and
  * limitations under the License.
  */
-<<<<<<< HEAD
-pragma solidity >=0.5.0 <=0.8.2;
-=======
-pragma solidity >=0.8.0;
->>>>>>> e846b423
+pragma solidity >=0.8.2;
 
 import "@openzeppelin/contracts-upgradeable/token/ERC20/ERC20Upgradeable.sol";
 import "@openzeppelin/contracts-upgradeable/utils/ContextUpgradeable.sol";
