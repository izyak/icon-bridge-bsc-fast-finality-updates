{
    "name": "bts",
    "version": "1.0.0",
    "license": "Apache-2.0",
    "dependencies": {
<<<<<<< HEAD
        "@openzeppelin/contracts": "^4.7.0",
        "@openzeppelin/contracts-upgradeable": "^4.1.0",
        "@openzeppelin/truffle-upgrades": "^1.7.0",
        "@truffle/hdwallet-provider": "^1.7.0",
        "dotenv": "^16.0.1"
=======
        "@openzeppelin/contracts": "^4.7.1",
        "@openzeppelin/contracts-upgradeable": "^4.7.1",
        "@openzeppelin/truffle-upgrades": "^1.15.0",
        "@truffle/hdwallet-provider": "^2.0.12",
        "dotenv": "^16.0.0"
>>>>>>> eb07d9bd
    },
    "devDependencies": {
        "chai": "^4.3.4",
        "husky": "^6.0.0",
        "prettier": "^2.2.1",
        "prettier-plugin-solidity": "^1.0.0-beta.7",
        "rlp": "^2.2.6",
        "solc": "0.8.0",
        "solhint": "^3.3.4",
        "solhint-plugin-prettier": "^0.0.5",
        "truffle-assertions": "^0.9.2",
        "truffle-plugin-verify": "^0.5.23",
        "@chainsafe/truffle-plugin-abigen": "^0.0.2"
    },
    "scripts": {
        "linter": "./node_modules/.bin/solhint -f table ./contracts/**/*.sol -f table ./contracts/*.sol",
        "prettier": "./node_modules/.bin/prettier --write ./contracts -l",
        "contract:compile": "truffle compile --all",
        "test": "yarn test:unit && yarn test:integration",
        "test:unit": "rm -rf .openzeppelin && truffle test test/unit/*.js",
        "test:integration": "rm -rf .openzeppelin && truffle test test/integration/*.js",
        "abigen:BTSCore": "truffle run abigen BTSCore && abigen --abi=abigenBindings/abi/BTSCore.abi --pkg=bts --out=bts_core_abigen.go"
    },
    "husky": {
        "hooks": {
            "pre-push": "yarn linter && yarn prettier"
        }
    }
}<|MERGE_RESOLUTION|>--- conflicted
+++ resolved
@@ -3,19 +3,11 @@
     "version": "1.0.0",
     "license": "Apache-2.0",
     "dependencies": {
-<<<<<<< HEAD
-        "@openzeppelin/contracts": "^4.7.0",
-        "@openzeppelin/contracts-upgradeable": "^4.1.0",
-        "@openzeppelin/truffle-upgrades": "^1.7.0",
-        "@truffle/hdwallet-provider": "^1.7.0",
-        "dotenv": "^16.0.1"
-=======
         "@openzeppelin/contracts": "^4.7.1",
         "@openzeppelin/contracts-upgradeable": "^4.7.1",
         "@openzeppelin/truffle-upgrades": "^1.15.0",
         "@truffle/hdwallet-provider": "^2.0.12",
         "dotenv": "^16.0.0"
->>>>>>> eb07d9bd
     },
     "devDependencies": {
         "chai": "^4.3.4",
