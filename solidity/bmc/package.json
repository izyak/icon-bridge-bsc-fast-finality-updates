{
<<<<<<< HEAD
    "name": "hmny-bmc",
    "version": "1.0.0",
    "license": "Apache-2.0",
    "dependencies": {
        "@chainsafe/truffle-plugin-abigen": "^0.0.2",
        "@openzeppelin/contracts-upgradeable": "4.1.0",
        "@openzeppelin/truffle-upgrades": "^1.7.0",
        "@truffle/hdwallet-provider": "^1.4.0"
    },
    "devDependencies": {
        "chai": "^4.3.4",
        "dotenv": "^16.0.0",
        "husky": "^6.0.0",
        "lodash": "^4.17.21",
        "prettier": "^2.2.1",
        "prettier-plugin-solidity": "^1.0.0-beta.7",
        "rlp": "^2.2.6",
        "solc": "0.8.0",
        "solhint": "^3.3.4",
        "solhint-plugin-prettier": "^0.0.5",
        "truffle-assertions": "^0.9.2",
        "truffle-plugin-verify": "^0.5.23",
        "urlsafe-base64": "^1.0.0"
    },
    "scripts": {
        "linter": "./node_modules/.bin/solhint -f table ./contracts/**/*.sol -f table ./contracts/*.sol",
        "prettier": "./node_modules/.bin/prettier --write ./contracts -l",
        "contract:compile": "truffle compile --all",
        "test": "yarn test:unit && yarn test:integration",
        "test:unit": "rm -rf .openzeppelin && truffle test test/unit/*.js",
        "test:integration": "rm -rf .openzeppelin && truffle test test/integration/*.js"
    },
    "husky": {
        "hooks": {
            "pre-push": "yarn linter && yarn prettier"
        }
=======
  "name": "pra-bmc",
  "version": "1.0.0",
  "license": "Apache-2.0",
  "dependencies": {    
    "@openzeppelin/contracts-upgradeable": "4.1.0",
    "@openzeppelin/truffle-upgrades": "^1.7.0",
    "@truffle/hdwallet-provider": "^1.4.0",
    "dotenv": "^16.0.0"
  },
  "devDependencies": {
    "chai": "^4.3.4",
    "dotenv": "^16.0.0",
    "husky": "^6.0.0",
    "lodash": "^4.17.21",
    "prettier": "^2.2.1",
    "prettier-plugin-solidity": "^1.0.0-beta.7",
    "rlp": "^2.2.6",
    "solc": "0.8.0",
    "solhint": "^3.3.4",
    "solhint-plugin-prettier": "^0.0.5",
    "truffle-assertions": "^0.9.2",
    "truffle-plugin-verify": "^0.5.23",
    "urlsafe-base64": "^1.0.0",
    "@chainsafe/truffle-plugin-abigen": "^0.0.2"
  },
  "scripts": {
    "linter": "./node_modules/.bin/solhint -f table ./contracts/**/*.sol -f table ./contracts/*.sol",
    "prettier": "./node_modules/.bin/prettier --write ./contracts -l",
    "contract:compile": "truffle compile --all",
    "test": "yarn test:unit && yarn test:integration",
    "test:unit": "rm -rf .openzeppelin && truffle test test/unit/*.js",
    "test:integration": "rm -rf .openzeppelin && truffle test test/integration/*.js"
  },
  "husky": {
    "hooks": {
      "pre-push": "yarn linter && yarn prettier"
>>>>>>> b219bc92
    }
}<|MERGE_RESOLUTION|>--- conflicted
+++ resolved
@@ -1,43 +1,5 @@
 {
-<<<<<<< HEAD
-    "name": "hmny-bmc",
-    "version": "1.0.0",
-    "license": "Apache-2.0",
-    "dependencies": {
-        "@chainsafe/truffle-plugin-abigen": "^0.0.2",
-        "@openzeppelin/contracts-upgradeable": "4.1.0",
-        "@openzeppelin/truffle-upgrades": "^1.7.0",
-        "@truffle/hdwallet-provider": "^1.4.0"
-    },
-    "devDependencies": {
-        "chai": "^4.3.4",
-        "dotenv": "^16.0.0",
-        "husky": "^6.0.0",
-        "lodash": "^4.17.21",
-        "prettier": "^2.2.1",
-        "prettier-plugin-solidity": "^1.0.0-beta.7",
-        "rlp": "^2.2.6",
-        "solc": "0.8.0",
-        "solhint": "^3.3.4",
-        "solhint-plugin-prettier": "^0.0.5",
-        "truffle-assertions": "^0.9.2",
-        "truffle-plugin-verify": "^0.5.23",
-        "urlsafe-base64": "^1.0.0"
-    },
-    "scripts": {
-        "linter": "./node_modules/.bin/solhint -f table ./contracts/**/*.sol -f table ./contracts/*.sol",
-        "prettier": "./node_modules/.bin/prettier --write ./contracts -l",
-        "contract:compile": "truffle compile --all",
-        "test": "yarn test:unit && yarn test:integration",
-        "test:unit": "rm -rf .openzeppelin && truffle test test/unit/*.js",
-        "test:integration": "rm -rf .openzeppelin && truffle test test/integration/*.js"
-    },
-    "husky": {
-        "hooks": {
-            "pre-push": "yarn linter && yarn prettier"
-        }
-=======
-  "name": "pra-bmc",
+  "name": "bmc",
   "version": "1.0.0",
   "license": "Apache-2.0",
   "dependencies": {    
@@ -73,6 +35,5 @@
   "husky": {
     "hooks": {
       "pre-push": "yarn linter && yarn prettier"
->>>>>>> b219bc92
     }
 }